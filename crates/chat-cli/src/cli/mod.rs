--- conflicted
+++ resolved
@@ -355,12 +355,8 @@
                 model: None,
                 trust_all_tools: false,
                 trust_tools: None,
-<<<<<<< HEAD
-                non_interactive: false,
-                full_context: false
-=======
-                no_interactive: false
->>>>>>> 65aa9285
+                no_interactive: false,
+                full_context: false
             })),
             verbose: 2,
             help_all: false,
@@ -399,12 +395,8 @@
                 model: None,
                 trust_all_tools: false,
                 trust_tools: None,
-<<<<<<< HEAD
-                non_interactive: false,
-                full_context: false
-=======
-                no_interactive: false
->>>>>>> 65aa9285
+                no_interactive: false,
+                full_context: false
             })
         );
     }
@@ -420,12 +412,8 @@
                 model: None,
                 trust_all_tools: false,
                 trust_tools: None,
-<<<<<<< HEAD
-                non_interactive: false,
-                full_context: false
-=======
-                no_interactive: false
->>>>>>> 65aa9285
+                no_interactive: false,
+                full_context: false
             })
         );
     }
@@ -441,12 +429,8 @@
                 model: None,
                 trust_all_tools: true,
                 trust_tools: None,
-<<<<<<< HEAD
-                non_interactive: false,
-                full_context: false
-=======
-                no_interactive: false
->>>>>>> 65aa9285
+                no_interactive: false,
+                full_context: false
             })
         );
     }
@@ -462,12 +446,8 @@
                 model: None,
                 trust_all_tools: false,
                 trust_tools: None,
-<<<<<<< HEAD
-                non_interactive: true,
-                full_context: false
-=======
-                no_interactive: true
->>>>>>> 65aa9285
+                no_interactive: true,
+                full_context: false
             })
         );
         assert_parse!(
@@ -479,12 +459,8 @@
                 model: None,
                 trust_all_tools: false,
                 trust_tools: None,
-<<<<<<< HEAD
-                non_interactive: true,
-                full_context: false
-=======
-                no_interactive: true
->>>>>>> 65aa9285
+                no_interactive: true,
+                full_context: false
             })
         );
     }
@@ -500,12 +476,8 @@
                 model: None,
                 trust_all_tools: true,
                 trust_tools: None,
-<<<<<<< HEAD
-                non_interactive: false,
-                full_context: false
-=======
-                no_interactive: false
->>>>>>> 65aa9285
+                no_interactive: false,
+                full_context: false
             })
         );
     }
@@ -521,12 +493,8 @@
                 model: None,
                 trust_all_tools: false,
                 trust_tools: Some(vec!["".to_string()]),
-<<<<<<< HEAD
-                non_interactive: false,
-                full_context: false
-=======
-                no_interactive: false
->>>>>>> 65aa9285
+                no_interactive: false,
+                full_context: false
             })
         );
     }
@@ -542,8 +510,7 @@
                 model: None,
                 trust_all_tools: false,
                 trust_tools: Some(vec!["fs_read".to_string(), "fs_write".to_string()]),
-<<<<<<< HEAD
-                non_interactive: false,
+                no_interactive: false,
                 full_context: false
             })
         );
@@ -560,7 +527,7 @@
                 model: None,
                 trust_all_tools: false,
                 trust_tools: None,
-                non_interactive: false,
+                no_interactive: false,
                 full_context: true
             })
         );
@@ -577,11 +544,8 @@
                 model: None,
                 trust_all_tools: false,
                 trust_tools: None,
-                non_interactive: false,
+                no_interactive: false,
                 full_context: true
-=======
-                no_interactive: false
->>>>>>> 65aa9285
             })
         );
     }
