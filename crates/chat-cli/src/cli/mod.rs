mod agent;
mod chat;
mod debug;
mod diagnostics;
mod feed;
mod issue;
mod mcp;
mod settings;
mod user;

use std::fmt::Display;
use std::io::{
    Write as _,
    stdout,
};
use std::process::ExitCode;

use anstream::println;
pub use chat::ConversationState;
use clap::{
    ArgAction,
    CommandFactory,
    Parser,
    Subcommand,
    ValueEnum,
};
use crossterm::style::Stylize;
use eyre::{
    Result,
    bail,
};
use feed::Feed;
use serde::Serialize;
use tracing::{
    Level,
    debug,
};

use crate::cli::chat::ChatArgs;
use crate::cli::mcp::McpSubcommand;
use crate::cli::user::{
    LoginArgs,
    WhoamiArgs,
};
use crate::logging::{
    LogArgs,
    initialize_logging,
};
use crate::os::Os;
use crate::util::directories::logs_dir;
use crate::util::{
    CLI_BINARY_NAME,
    GOV_REGIONS,
};

#[derive(Debug, Clone, Copy, Default, PartialEq, Eq, ValueEnum)]
pub enum OutputFormat {
    /// Outputs the results as markdown
    #[default]
    Plain,
    /// Outputs the results as JSON
    Json,
    /// Outputs the results as pretty print JSON
    JsonPretty,
}

impl OutputFormat {
    pub fn print<T, TFn, J, JFn>(&self, text_fn: TFn, json_fn: JFn)
    where
        T: std::fmt::Display,
        TFn: FnOnce() -> T,
        J: Serialize,
        JFn: FnOnce() -> J,
    {
        match self {
            OutputFormat::Plain => println!("{}", text_fn()),
            OutputFormat::Json => println!("{}", serde_json::to_string(&json_fn()).unwrap()),
            OutputFormat::JsonPretty => println!("{}", serde_json::to_string_pretty(&json_fn()).unwrap()),
        }
    }
}

/// The Amazon Q CLI
#[deny(missing_docs)]
#[derive(Debug, PartialEq, Subcommand)]
pub enum RootSubcommand {
    /// AI assistant in your terminal
    Chat(ChatArgs),
    /// Log in to Amazon Q
    Login(LoginArgs),
    /// Log out of Amazon Q
    Logout,
    /// Print info about the current login session
    Whoami(WhoamiArgs),
    /// Show the profile associated with this idc user
    Profile,
    /// Customize appearance & behavior
    #[command(alias("setting"))]
    Settings(settings::SettingsArgs),
    /// Run diagnostic tests
    #[command(alias("diagnostics"))]
    Diagnostic(diagnostics::DiagnosticArgs),
    /// Create a new Github issue
    Issue(issue::IssueArgs),
    /// Version
    #[command(hide = true)]
    Version {
        /// Show the changelog (use --changelog=all for all versions, or --changelog=x.x.x for a
        /// specific version)
        #[arg(long, num_args = 0..=1, default_missing_value = "")]
        changelog: Option<String>,
    },
    /// Model Context Protocol (MCP)
    #[command(subcommand)]
    Mcp(McpSubcommand),
}

impl RootSubcommand {
    /// Whether the command should have an associated telemetry event.
    ///
    /// Emitting telemetry takes a long time so the answer is usually no.
    pub fn valid_for_telemetry(&self) -> bool {
        matches!(self, Self::Chat(_) | Self::Login(_) | Self::Profile | Self::Issue(_))
    }

    pub fn requires_auth(&self) -> bool {
        matches!(self, Self::Chat(_) | Self::Profile)
    }

    pub async fn execute(self, os: &mut Os) -> Result<ExitCode> {
        // Check for auth on subcommands that require it.
        if self.requires_auth() && !crate::auth::is_logged_in(&mut os.database).await {
            bail!(
                "You are not logged in, please log in with {}",
                format!("{CLI_BINARY_NAME} login").bold()
            );
        }

        // Send executed telemetry.
        if self.valid_for_telemetry() {
            os.telemetry.send_cli_subcommand_executed(&self).ok();
        }

        match self {
            Self::Diagnostic(args) => args.execute(os).await,
            Self::Login(args) => args.execute(os).await,
            Self::Logout => user::logout(os).await,
            Self::Whoami(args) => args.execute(os).await,
            Self::Profile => user::profile(os).await,
            Self::Settings(settings_args) => settings_args.execute(os).await,
            Self::Issue(args) => args.execute(os).await,
            Self::Version { changelog } => Cli::print_version(changelog),
            Self::Chat(args) => args.execute(os).await,
            Self::Mcp(args) => args.execute(os, &mut std::io::stderr()).await,
        }
    }
}

impl Default for RootSubcommand {
    fn default() -> Self {
        Self::Chat(ChatArgs::default())
    }
}

impl Display for RootSubcommand {
    fn fmt(&self, f: &mut std::fmt::Formatter<'_>) -> std::fmt::Result {
        let name = match self {
            Self::Chat(_) => "chat",
            Self::Login(_) => "login",
            Self::Logout => "logout",
            Self::Whoami(_) => "whoami",
            Self::Profile => "profile",
            Self::Settings(_) => "settings",
            Self::Diagnostic(_) => "diagnostic",
            Self::Issue(_) => "issue",
            Self::Version { .. } => "version",
            Self::Mcp(_) => "mcp",
        };

        write!(f, "{name}")
    }
}

#[derive(Debug, Parser, PartialEq, Default)]
#[command(version, about, name = crate::util::CHAT_BINARY_NAME)]
pub struct Cli {
    #[command(subcommand)]
    pub subcommand: Option<RootSubcommand>,
    /// Increase logging verbosity
    #[arg(long, short = 'v', action = ArgAction::Count, global = true)]
    pub verbose: u8,
    /// Print help for all subcommands
    #[arg(long)]
    help_all: bool,
}

impl Cli {
    pub async fn execute(self) -> Result<ExitCode> {
        let subcommand = self.subcommand.unwrap_or_default();

        // Initialize our logger and keep around the guard so logging can perform as expected.
        let _log_guard = initialize_logging(LogArgs {
            log_level: match self.verbose > 0 {
                true => Some(
                    match self.verbose {
                        1 => Level::WARN,
                        2 => Level::INFO,
                        3 => Level::DEBUG,
                        _ => Level::TRACE,
                    }
                    .to_string(),
                ),
                false => None,
            },
            log_to_stdout: std::env::var_os("Q_LOG_STDOUT").is_some() || self.verbose > 0,
            log_file_path: match subcommand {
                RootSubcommand::Chat { .. } => Some(logs_dir().expect("home dir must be set").join("qchat.log")),
                _ => None,
            },
            delete_old_log_file: false,
        });

        // Check for region support.
        if let Ok(region) = std::env::var("AWS_REGION") {
            if GOV_REGIONS.contains(&region.as_str()) {
                bail!("AWS GovCloud ({region}) is not supported.")
            }
        }

        debug!(command =? std::env::args().collect::<Vec<_>>(), "Command being ran");

        let mut os = Os::new().await?;
        let result = subcommand.execute(&mut os).await;

        let telemetry_result = os.telemetry.finish().await;
        let exit_code = result?;
        telemetry_result?;

        Ok(exit_code)
    }

    fn print_changelog_entry(entry: &feed::Entry) -> Result<()> {
        println!("Version {} ({})", entry.version, entry.date);

        if entry.changes.is_empty() {
            println!("  No changes recorded for this version.");
        } else {
            for change in &entry.changes {
                let type_label = match change.change_type.as_str() {
                    "added" => "Added",
                    "fixed" => "Fixed",
                    "changed" => "Changed",
                    other => other,
                };

                println!("  - {}: {}", type_label, change.description);
            }
        }

        println!();
        Ok(())
    }

    fn print_version(changelog: Option<String>) -> Result<ExitCode> {
        // If no changelog is requested, display normal version information
        if changelog.is_none() {
            let _ = writeln!(stdout(), "{}", Self::command().render_version());
            return Ok(ExitCode::SUCCESS);
        }

        let changelog_value = changelog.unwrap_or_default();
        let feed = Feed::load();

        // Display changelog for all versions
        if changelog_value == "all" {
            let entries = feed.get_all_changelogs();
            if entries.is_empty() {
                println!("No changelog information available.");
            } else {
                println!("Changelog for all versions:");
                for entry in entries {
                    Self::print_changelog_entry(&entry)?;
                }
            }
            return Ok(ExitCode::SUCCESS);
        }

        // Display changelog for a specific version (--changelog=x.x.x)
        if !changelog_value.is_empty() {
            match feed.get_version_changelog(&changelog_value) {
                Some(entry) => {
                    println!("Changelog for version {}:", changelog_value);
                    Self::print_changelog_entry(&entry)?;
                    return Ok(ExitCode::SUCCESS);
                },
                None => {
                    println!("No changelog information available for version {}.", changelog_value);
                    return Ok(ExitCode::SUCCESS);
                },
            }
        }

        // Display changelog for the current version (--changelog only)
        let current_version = env!("CARGO_PKG_VERSION");
        match feed.get_version_changelog(current_version) {
            Some(entry) => {
                println!("Changelog for version {}:", current_version);
                Self::print_changelog_entry(&entry)?;
            },
            None => {
                println!("No changelog information available for version {}.", current_version);
            },
        }

        Ok(ExitCode::SUCCESS)
    }
}

#[cfg(test)]
mod test {
    use super::*;
    use crate::util::CHAT_BINARY_NAME;
    use crate::util::test::assert_parse;

    #[test]
    fn debug_assert() {
        Cli::command().debug_assert();
    }

    /// Test flag parsing for the top level [Cli]
    #[test]
    fn test_flags() {
        assert_eq!(Cli::parse_from([CHAT_BINARY_NAME, "-v"]), Cli {
            subcommand: None,
            verbose: 1,
            help_all: false,
        });

        assert_eq!(Cli::parse_from([CHAT_BINARY_NAME, "-vvv"]), Cli {
            subcommand: None,
            verbose: 3,
            help_all: false,
        });

        assert_eq!(Cli::parse_from([CHAT_BINARY_NAME, "--help-all"]), Cli {
            subcommand: None,
            verbose: 0,
            help_all: true,
        });

        assert_eq!(Cli::parse_from([CHAT_BINARY_NAME, "chat", "-vv"]), Cli {
            subcommand: Some(RootSubcommand::Chat(ChatArgs {
                resume: false,
                input: None,
                agent: None,
                model: None,
                trust_all_tools: false,
                trust_tools: None,
<<<<<<< HEAD
                non_interactive: false,
                migrate: false,
=======
                no_interactive: false
>>>>>>> 65da39d7
            })),
            verbose: 2,
            help_all: false,
        });
    }

    #[test]
    fn test_version_changelog() {
        assert_parse!(["version", "--changelog"], RootSubcommand::Version {
            changelog: Some("".to_string()),
        });
    }

    #[test]
    fn test_version_changelog_all() {
        assert_parse!(["version", "--changelog=all"], RootSubcommand::Version {
            changelog: Some("all".to_string()),
        });
    }

    #[test]
    fn test_version_changelog_specific() {
        assert_parse!(["version", "--changelog=1.8.0"], RootSubcommand::Version {
            changelog: Some("1.8.0".to_string()),
        });
    }

    #[test]
    fn test_chat_with_context_profile() {
        assert_parse!(
            ["chat", "--profile", "my-profile"],
            RootSubcommand::Chat(ChatArgs {
                resume: false,
                input: None,
                agent: Some("my-profile".to_string()),
                model: None,
                trust_all_tools: false,
                trust_tools: None,
<<<<<<< HEAD
                non_interactive: false,
                migrate: false,
=======
                no_interactive: false
>>>>>>> 65da39d7
            })
        );
    }

    #[test]
    fn test_chat_with_context_profile_and_input() {
        assert_parse!(
            ["chat", "--profile", "my-profile", "Hello"],
            RootSubcommand::Chat(ChatArgs {
                resume: false,
                input: Some("Hello".to_string()),
                agent: Some("my-profile".to_string()),
                model: None,
                trust_all_tools: false,
                trust_tools: None,
<<<<<<< HEAD
                non_interactive: false,
                migrate: false,
=======
                no_interactive: false
>>>>>>> 65da39d7
            })
        );
    }

    #[test]
    fn test_chat_with_context_profile_and_accept_all() {
        assert_parse!(
            ["chat", "--profile", "my-profile", "--trust-all-tools"],
            RootSubcommand::Chat(ChatArgs {
                resume: false,
                input: None,
                agent: Some("my-profile".to_string()),
                model: None,
                trust_all_tools: true,
                trust_tools: None,
<<<<<<< HEAD
                non_interactive: false,
                migrate: false,
=======
                no_interactive: false
>>>>>>> 65da39d7
            })
        );
    }

    #[test]
    fn test_chat_with_no_interactive_and_resume() {
        assert_parse!(
            ["chat", "--no-interactive", "--resume"],
            RootSubcommand::Chat(ChatArgs {
                resume: true,
                input: None,
                agent: None,
                model: None,
                trust_all_tools: false,
                trust_tools: None,
<<<<<<< HEAD
                non_interactive: true,
                migrate: false,
=======
                no_interactive: true
>>>>>>> 65da39d7
            })
        );
        assert_parse!(
            ["chat", "--non-interactive", "-r"],
            RootSubcommand::Chat(ChatArgs {
                resume: true,
                input: None,
                agent: None,
                model: None,
                trust_all_tools: false,
                trust_tools: None,
<<<<<<< HEAD
                non_interactive: true,
                migrate: false,
=======
                no_interactive: true
>>>>>>> 65da39d7
            })
        );
    }

    #[test]
    fn test_chat_with_tool_trust_all() {
        assert_parse!(
            ["chat", "--trust-all-tools"],
            RootSubcommand::Chat(ChatArgs {
                resume: false,
                input: None,
                agent: None,
                model: None,
                trust_all_tools: true,
                trust_tools: None,
<<<<<<< HEAD
                non_interactive: false,
                migrate: false,
=======
                no_interactive: false
>>>>>>> 65da39d7
            })
        );
    }

    #[test]
    fn test_chat_with_tool_trust_none() {
        assert_parse!(
            ["chat", "--trust-tools="],
            RootSubcommand::Chat(ChatArgs {
                resume: false,
                input: None,
                agent: None,
                model: None,
                trust_all_tools: false,
                trust_tools: Some(vec!["".to_string()]),
<<<<<<< HEAD
                non_interactive: false,
                migrate: false,
=======
                no_interactive: false
>>>>>>> 65da39d7
            })
        );
    }

    #[test]
    fn test_chat_with_tool_trust_some() {
        assert_parse!(
            ["chat", "--trust-tools=fs_read,fs_write"],
            RootSubcommand::Chat(ChatArgs {
                resume: false,
                input: None,
                agent: None,
                model: None,
                trust_all_tools: false,
                trust_tools: Some(vec!["fs_read".to_string(), "fs_write".to_string()]),
<<<<<<< HEAD
                non_interactive: false,
                migrate: false,
=======
                no_interactive: false
>>>>>>> 65da39d7
            })
        );
    }
}<|MERGE_RESOLUTION|>--- conflicted
+++ resolved
@@ -356,12 +356,8 @@
                 model: None,
                 trust_all_tools: false,
                 trust_tools: None,
-<<<<<<< HEAD
-                non_interactive: false,
-                migrate: false,
-=======
-                no_interactive: false
->>>>>>> 65da39d7
+                no_interactive: false,
+                migrate: false,
             })),
             verbose: 2,
             help_all: false,
@@ -400,12 +396,8 @@
                 model: None,
                 trust_all_tools: false,
                 trust_tools: None,
-<<<<<<< HEAD
-                non_interactive: false,
-                migrate: false,
-=======
-                no_interactive: false
->>>>>>> 65da39d7
+                no_interactive: false,
+                migrate: false,
             })
         );
     }
@@ -421,12 +413,8 @@
                 model: None,
                 trust_all_tools: false,
                 trust_tools: None,
-<<<<<<< HEAD
-                non_interactive: false,
-                migrate: false,
-=======
-                no_interactive: false
->>>>>>> 65da39d7
+                no_interactive: false,
+                migrate: false,
             })
         );
     }
@@ -442,12 +430,8 @@
                 model: None,
                 trust_all_tools: true,
                 trust_tools: None,
-<<<<<<< HEAD
-                non_interactive: false,
-                migrate: false,
-=======
-                no_interactive: false
->>>>>>> 65da39d7
+                no_interactive: false,
+                migrate: false,
             })
         );
     }
@@ -463,12 +447,8 @@
                 model: None,
                 trust_all_tools: false,
                 trust_tools: None,
-<<<<<<< HEAD
-                non_interactive: true,
-                migrate: false,
-=======
-                no_interactive: true
->>>>>>> 65da39d7
+                no_interactive: true,
+                migrate: false,
             })
         );
         assert_parse!(
@@ -480,12 +460,8 @@
                 model: None,
                 trust_all_tools: false,
                 trust_tools: None,
-<<<<<<< HEAD
-                non_interactive: true,
-                migrate: false,
-=======
-                no_interactive: true
->>>>>>> 65da39d7
+                no_interactive: true,
+                migrate: false,
             })
         );
     }
@@ -501,12 +477,8 @@
                 model: None,
                 trust_all_tools: true,
                 trust_tools: None,
-<<<<<<< HEAD
-                non_interactive: false,
-                migrate: false,
-=======
-                no_interactive: false
->>>>>>> 65da39d7
+                no_interactive: false,
+                migrate: false,
             })
         );
     }
@@ -522,12 +494,8 @@
                 model: None,
                 trust_all_tools: false,
                 trust_tools: Some(vec!["".to_string()]),
-<<<<<<< HEAD
-                non_interactive: false,
-                migrate: false,
-=======
-                no_interactive: false
->>>>>>> 65da39d7
+                no_interactive: false,
+                migrate: false,
             })
         );
     }
@@ -543,12 +511,8 @@
                 model: None,
                 trust_all_tools: false,
                 trust_tools: Some(vec!["fs_read".to_string(), "fs_write".to_string()]),
-<<<<<<< HEAD
-                non_interactive: false,
-                migrate: false,
-=======
-                no_interactive: false
->>>>>>> 65da39d7
+                no_interactive: false,
+                migrate: false,
             })
         );
     }
