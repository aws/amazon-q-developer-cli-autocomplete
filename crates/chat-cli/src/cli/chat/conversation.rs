--- conflicted
+++ resolved
@@ -1043,23 +1043,14 @@
     async fn test_conversation_state_history_handling_truncation() {
         let mut ctx = Context::new();
         let mut database = Database::new().await.unwrap();
-<<<<<<< HEAD
         let agents = AgentCollection::default();
         let mut output = NullWriter;
-=======
->>>>>>> d8ea18f6
 
         let mut tool_manager = ToolManager::default();
         let mut conversation = ConversationState::new(
-            &mut ctx,
             "fake_conv_id",
-<<<<<<< HEAD
             agents,
             tool_manager.load_tools(&database, &mut output).await.unwrap(),
-=======
-            tool_manager.load_tools(&database, &mut vec![]).await.unwrap(),
-            None,
->>>>>>> d8ea18f6
             tool_manager,
             None,
         )
@@ -1083,17 +1074,13 @@
     async fn test_conversation_state_history_handling_with_tool_results() {
         let ctx = Context::new();
         let mut database = Database::new().await.unwrap();
-<<<<<<< HEAD
         let agents = AgentCollection::default();
         let mut output = NullWriter;
-=======
->>>>>>> d8ea18f6
 
         // Build a long conversation history of tool use results.
         let mut tool_manager = ToolManager::default();
         let tool_config = tool_manager.load_tools(&database, &mut vec![]).await.unwrap();
         let mut conversation = ConversationState::new(
-            &mut Context::new(),
             "fake_conv_id",
             agents.clone(),
             tool_config.clone(),
@@ -1126,15 +1113,8 @@
         }
 
         // Build a long conversation history of user messages mixed in with tool results.
-        let mut conversation = ConversationState::new(
-            &mut Context::new(),
-            "fake_conv_id",
-            agents,
-            tool_config.clone(),
-            tool_manager.clone(),
-            None,
-        )
-        .await;
+        let mut conversation =
+            ConversationState::new("fake_conv_id", agents, tool_config.clone(), tool_manager.clone(), None).await;
         conversation.set_next_user_message("start".to_string()).await;
         for i in 0..=(MAX_CONVERSATION_STATE_HISTORY_LEN + 100) {
             let s = conversation
@@ -1167,26 +1147,17 @@
     #[tokio::test]
     async fn test_conversation_state_with_context_files() {
         let mut database = Database::new().await.unwrap();
-<<<<<<< HEAD
         let agents = AgentCollection::default();
         let mut output = NullWriter;
 
-=======
->>>>>>> d8ea18f6
         let mut ctx = Context::new();
         ctx.fs.write(AMAZONQ_FILENAME, "test context").await.unwrap();
 
         let mut tool_manager = ToolManager::default();
         let mut conversation = ConversationState::new(
-            &mut ctx,
             "fake_conv_id",
-<<<<<<< HEAD
             agents,
             tool_manager.load_tools(&database, &mut output).await.unwrap(),
-=======
-            tool_manager.load_tools(&database, &mut vec![]).await.unwrap(),
-            None,
->>>>>>> d8ea18f6
             tool_manager,
             None,
         )
@@ -1226,12 +1197,9 @@
     #[tokio::test]
     async fn test_conversation_state_additional_context() {
         let mut database = Database::new().await.unwrap();
-<<<<<<< HEAD
         let agents = AgentCollection::default();
         let mut output = NullWriter;
 
-=======
->>>>>>> d8ea18f6
         let mut tool_manager = ToolManager::default();
         let mut ctx = Context::new();
         let conversation_start_context = "conversation start context";
@@ -1257,15 +1225,9 @@
             .await
             .unwrap();
         let mut conversation = ConversationState::new(
-            &mut ctx,
             "fake_conv_id",
-<<<<<<< HEAD
             agents,
             tool_manager.load_tools(&database, &mut output).await.unwrap(),
-=======
-            tool_manager.load_tools(&database, &mut vec![]).await.unwrap(),
-            None,
->>>>>>> d8ea18f6
             tool_manager,
             None,
         )
