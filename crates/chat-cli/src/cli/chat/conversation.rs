--- conflicted
+++ resolved
@@ -1052,7 +1052,6 @@
 
     #[tokio::test]
     async fn test_conversation_state_history_handling_truncation() {
-<<<<<<< HEAD
         let os = Os::new();
         let mut database = Database::new().await.unwrap();
         let agents = AgentCollection::default();
@@ -1067,12 +1066,6 @@
             None,
         )
         .await;
-=======
-        let mut os = Os::new().await.unwrap();
-        let mut tool_manager = ToolManager::default();
-        let tools = tool_manager.load_tools(&mut os, &mut vec![]).await.unwrap();
-        let mut conversation = ConversationState::new(&mut os, "fake_conv_id", tools, None, tool_manager, None).await;
->>>>>>> 8bc9b11d
 
         // First, build a large conversation history. We need to ensure that the order is always
         // User -> Assistant -> User -> Assistant ...and so on.
@@ -1090,22 +1083,14 @@
 
     #[tokio::test]
     async fn test_conversation_state_history_handling_with_tool_results() {
-<<<<<<< HEAD
         let os = Os::new();
         let mut database = Database::new().await.unwrap();
         let agents = AgentCollection::default();
-=======
-        let mut os = Os::new().await.unwrap();
->>>>>>> 8bc9b11d
 
         // Build a long conversation history of tool use results.
         let mut tool_manager = ToolManager::default();
         let tool_config = tool_manager.load_tools(&mut os, &mut vec![]).await.unwrap();
         let mut conversation = ConversationState::new(
-<<<<<<< HEAD
-=======
-            &mut os,
->>>>>>> 8bc9b11d
             "fake_conv_id",
             agents.clone(),
             tool_config.clone(),
@@ -1138,20 +1123,8 @@
         }
 
         // Build a long conversation history of user messages mixed in with tool results.
-<<<<<<< HEAD
         let mut conversation =
             ConversationState::new("fake_conv_id", agents, tool_config.clone(), tool_manager.clone(), None).await;
-=======
-        let mut conversation = ConversationState::new(
-            &mut os,
-            "fake_conv_id",
-            tool_config.clone(),
-            None,
-            tool_manager.clone(),
-            None,
-        )
-        .await;
->>>>>>> 8bc9b11d
         conversation.set_next_user_message("start".to_string()).await;
         for i in 0..=(MAX_CONVERSATION_STATE_HISTORY_LEN + 100) {
             let s = conversation
@@ -1183,7 +1156,6 @@
 
     #[tokio::test]
     async fn test_conversation_state_with_context_files() {
-<<<<<<< HEAD
         let mut database = Database::new().await.unwrap();
         let os = Os::new();
         let agents = {
@@ -1194,14 +1166,10 @@
             agents.switch("TestAgent").expect("Agent switch failed");
             agents
         };
-=======
-        let mut os = Os::new().await.unwrap();
->>>>>>> 8bc9b11d
         os.fs.write(AMAZONQ_FILENAME, "test context").await.unwrap();
         let mut output = NullWriter;
 
         let mut tool_manager = ToolManager::default();
-<<<<<<< HEAD
         let mut conversation = ConversationState::new(
             "fake_conv_id",
             agents,
@@ -1210,10 +1178,6 @@
             None,
         )
         .await;
-=======
-        let tools = tool_manager.load_tools(&mut os, &mut vec![]).await.unwrap();
-        let mut conversation = ConversationState::new(&mut os, "fake_conv_id", tools, None, tool_manager, None).await;
->>>>>>> 8bc9b11d
 
         // First, build a large conversation history. We need to ensure that the order is always
         // User -> Assistant -> User -> Assistant ...and so on.
@@ -1248,13 +1212,8 @@
 
     #[tokio::test]
     async fn test_conversation_state_additional_context() {
-<<<<<<< HEAD
         let mut database = Database::new().await.unwrap();
         let os = Os::new();
-=======
-        let mut os = Os::new().await.unwrap();
-        let mut tool_manager = ToolManager::default();
->>>>>>> 8bc9b11d
         let conversation_start_context = "conversation start context";
         let prompt_context = "prompt context";
         let agents = {
@@ -1265,7 +1224,6 @@
                     "type": "inline",
                     "command": format!("echo {}", conversation_start_context)
                 }
-<<<<<<< HEAD
             });
             let prompt_hooks = serde_json::json!({
                 "test_per_prompt": {
@@ -1294,18 +1252,6 @@
             None,
         )
         .await;
-=======
-            }
-        });
-        let config_path = profile_context_path(&os, "default").unwrap();
-        os.fs.create_dir_all(config_path.parent().unwrap()).await.unwrap();
-        os.fs
-            .write(&config_path, serde_json::to_string(&config).unwrap())
-            .await
-            .unwrap();
-        let tools = tool_manager.load_tools(&mut os, &mut vec![]).await.unwrap();
-        let mut conversation = ConversationState::new(&mut os, "fake_conv_id", tools, None, tool_manager, None).await;
->>>>>>> 8bc9b11d
 
         // Simulate conversation flow
         conversation.set_next_user_message("start".to_string()).await;
