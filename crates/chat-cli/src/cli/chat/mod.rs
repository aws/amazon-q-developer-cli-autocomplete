--- conflicted
+++ resolved
@@ -119,15 +119,11 @@
     MODEL_OPTIONS,
     default_model_id,
 };
-<<<<<<< HEAD
 use crate::cli::chat::cli::prompts::{
     GetPromptError,
     PromptsSubcommand,
 };
 use crate::database::Database;
-=======
-use crate::cli::chat::cli::prompts::GetPromptError;
->>>>>>> 4be4f6af
 use crate::database::settings::Setting;
 use crate::mcp_client::Prompt;
 use crate::os::Os;
