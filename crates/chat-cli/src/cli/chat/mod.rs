--- conflicted
+++ resolved
@@ -1459,13 +1459,8 @@
                             .and_modify(|ev| ev.output_token_size = Some(TokenCounter::count_tokens(result.as_str())));
                     }
                     tool_results.push(ToolUseResult {
-<<<<<<< HEAD
-                        tool_use_id: tool.id,
+                        tool_use_id: tool.id.clone(),
                         content: content_blocks,
-=======
-                        tool_use_id: tool.id.clone(),
-                        content: vec![result.into()],
->>>>>>> 14491bf2
                         status: ToolResultStatus::Success,
                     });
                 },
