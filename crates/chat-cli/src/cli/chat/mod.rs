--- conflicted
+++ resolved
@@ -1455,7 +1455,7 @@
                     return Ok(ChatState::ExecuteTools);
                 } else if is_configure && is_execute_bash && self.conversation.context_manager.is_some() {
                     // 'c' option only works for execute_bash tools when context manager is available
-                    return self.handle_configure_trusted_command(ctx, index).await;
+                    return self.handle_configure_trusted_command(os, index).await;
                 }
             } else if !self.pending_prompts.is_empty() {
                 let prompts = self.pending_prompts.drain(0..).collect();
@@ -1523,11 +1523,7 @@
             
             let allowed = self.tool_permissions.trust_all
                 || (self.tool_permissions.has(&tool.name) && self.tool_permissions.is_trusted(&tool.name))
-<<<<<<< HEAD
-                || !tool.tool.requires_acceptance(ctx, trusted_commands.as_ref());
-=======
-                || !tool.tool.requires_acceptance(os);
->>>>>>> 560c4ae6
+                || !tool.tool.requires_acceptance(os, trusted_commands.as_ref());
 
             if os
                 .database
@@ -2119,11 +2115,7 @@
 
         tool_use
             .tool
-<<<<<<< HEAD
-            .queue_description(ctx, &mut self.stdout, trusted_commands.as_ref())
-=======
-            .queue_description(os, &mut self.stdout)
->>>>>>> 560c4ae6
+            .queue_description(os, &mut self.stdout, trusted_commands.as_ref())
             .await
             .map_err(|e| ChatError::Custom(format!("failed to print tool, `{}`: {}", tool_use.name, e).into()))?;
 
@@ -2268,7 +2260,7 @@
     /// Handle interactive trusted command creation.
     async fn handle_configure_trusted_command(
         &mut self,
-        ctx: &mut Context,
+        os: &mut Os,
         tool_index: usize,
     ) -> Result<ChatState, ChatError> {
         use crate::cli::chat::tools::Tool;
@@ -2351,7 +2343,7 @@
                 };
                 
                 // Save to context configuration
-                if let Err(e) = self.save_trusted_command(ctx, trusted_command.clone()).await {
+                if let Err(e) = self.save_trusted_command(os, trusted_command.clone()).await {
                     execute!(
                         self.stderr,
                         style::SetForegroundColor(Color::Red),
@@ -2463,11 +2455,11 @@
     /// Save a trusted command to the current profile's context configuration.
     async fn save_trusted_command(
         &mut self,
-        ctx: &mut Context,
+        os: &mut Os,
         trusted_command: crate::cli::chat::context::TrustedCommand,
     ) -> Result<(), ChatError> {
         if let Some(context_manager) = &mut self.conversation.context_manager {
-            context_manager.add_trusted_command(ctx, trusted_command, false).await
+            context_manager.add_trusted_command(os, trusted_command, false).await
                 .map_err(|e| ChatError::Custom(format!("Failed to save trusted command: {}", e).into()))?;
         }
         
