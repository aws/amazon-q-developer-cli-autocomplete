--- conflicted
+++ resolved
@@ -164,15 +164,9 @@
     /// '--trust-tools=fs_read,fs_write', trust no tools: '--trust-tools='
     #[arg(long, value_delimiter = ',', value_name = "TOOL_NAMES")]
     pub trust_tools: Option<Vec<String>>,
-<<<<<<< HEAD
-    /// AWS profile to use for authentication
-    #[arg(long)]
-    pub aws_profile: Option<String>,
-=======
     /// Whether the command should run without expecting user input
     #[arg(long)]
     pub non_interactive: bool,
->>>>>>> 14491bf2
 }
 
 impl ChatArgs {
