mod cli;
mod consts;
mod context;
mod conversation;
mod error_formatter;
mod input_source;
mod message;
mod parse;
mod parser;
mod prompt;
mod prompt_parser;
mod server_messenger;
#[cfg(unix)]
mod skim_integration;
mod token_counter;
pub mod tool_manager;
pub mod tools;
pub mod util;

use std::borrow::Cow;
use std::collections::{
    HashMap,
    HashSet,
    VecDeque,
};
use std::io::Write;
use std::process::ExitCode;
use std::time::Duration;

use amzn_codewhisperer_client::types::SubscriptionStatus;
use clap::{
    Args,
    Parser,
};
use context::ContextManager;
pub use conversation::ConversationState;
use conversation::TokenWarningLevel;
use crossterm::style::{
    Attribute,
    Color,
    Stylize,
};
use crossterm::{
    cursor,
    execute,
    queue,
    style,
    terminal,
};
use eyre::{
    Report,
    Result,
    bail,
    eyre,
};
use input_source::InputSource;
use message::{
    AssistantMessage,
    AssistantToolUse,
    ToolUseResult,
    ToolUseResultBlock,
};
use parse::{
    ParseState,
    interpret_markdown,
};
use parser::{
    RecvErrorKind,
    ResponseParser,
};
use regex::Regex;
use spinners::{
    Spinner,
    Spinners,
};
use thiserror::Error;
use time::OffsetDateTime;
use token_counter::TokenCounter;
use tokio::signal::ctrl_c;
use tool_manager::{
    McpServerConfig,
    ToolManager,
    ToolManagerBuilder,
};
use tools::gh_issue::GhIssueContext;
use tools::{
    OutputKind,
    QueuedTool,
    Tool,
    ToolPermissions,
    ToolSpec,
};
use tracing::{
    debug,
    error,
    info,
    trace,
    warn,
};
use util::images::RichImageBlock;
use util::ui::draw_box;
use util::{
    animate_output,
    play_notification_bell,
};
use winnow::Partial;
use winnow::stream::Offset;

use crate::api_client::ApiClientError;
use crate::api_client::model::{
    Tool as FigTool,
    ToolResultStatus,
};
use crate::api_client::send_message_output::SendMessageOutput;
use crate::auth::AuthError;
use crate::auth::builder_id::is_idc_user;
use crate::cli::chat::cli::SlashCommand;
use crate::cli::chat::cli::model::{
    MODEL_OPTIONS,
    default_model_id,
};
use crate::cli::chat::cli::prompts::GetPromptError;
use crate::database::settings::Setting;
use crate::mcp_client::Prompt;
use crate::os::Os;
use crate::telemetry::core::ToolUseEventBuilder;
use crate::telemetry::{
    ReasonCode,
    TelemetryResult,
    get_error_reason,
};

const LIMIT_REACHED_TEXT: &str = color_print::cstr! { "You've used all your free requests for this month. You have two options:
1. Upgrade to a paid subscription for increased limits. See our Pricing page for what's included> <blue!>https://aws.amazon.com/q/developer/pricing/</blue!>
2. Wait until next month when your limit automatically resets." };

#[derive(Debug, Clone, PartialEq, Eq, Default, Args)]
pub struct ChatArgs {
    /// Resumes the previous conversation from this directory.
    #[arg(short, long)]
    pub resume: bool,
    /// Context profile to use
    #[arg(long = "profile")]
    pub profile: Option<String>,
    /// Current model to use
    #[arg(long = "model")]
    pub model: Option<String>,
    /// Allows the model to use any tool to run commands without asking for confirmation.
    #[arg(long)]
    pub trust_all_tools: bool,
    /// Trust only this set of tools. Example: trust some tools:
    /// '--trust-tools=fs_read,fs_write', trust no tools: '--trust-tools='
    #[arg(long, value_delimiter = ',', value_name = "TOOL_NAMES")]
    pub trust_tools: Option<Vec<String>>,
    /// Whether the command should run without expecting user input
    #[arg(long)]
    pub non_interactive: bool,
    /// The first question to ask
    pub input: Option<String>,
}

impl ChatArgs {
    pub async fn execute(self, os: &mut Os) -> Result<ExitCode> {
        if self.non_interactive && self.input.is_none() {
            bail!("Input must be supplied when --non-interactive is set");
        }

        let stdout = std::io::stdout();
        let mut stderr = std::io::stderr();

        let mcp_server_configs = match McpServerConfig::load_config(&mut stderr).await {
            Ok(config) => {
                if !os.database.settings.get_bool(Setting::McpLoadedBefore).unwrap_or(false) {
                    execute!(
                        stderr,
                        style::Print(
                            "To learn more about MCP safety, see https://docs.aws.amazon.com/amazonq/latest/qdeveloper-ug/command-line-mcp-security.html\n\n"
                        )
                    )?;
                }
                os.database.settings.set(Setting::McpLoadedBefore, true).await?;
                config
            },
            Err(e) => {
                warn!("No mcp server config loaded: {}", e);
                McpServerConfig::default()
            },
        };

        // If profile is specified, verify it exists before starting the chat
        if let Some(ref profile_name) = self.profile {
            // Create a temporary context manager to check if the profile exists
            match ContextManager::new(os, None).await {
                Ok(context_manager) => {
                    let profiles = context_manager.list_profiles(os).await?;
                    if !profiles.contains(profile_name) {
                        bail!(
                            "Profile '{}' does not exist. Available profiles: {}",
                            profile_name,
                            profiles.join(", ")
                        );
                    }
                },
                Err(e) => {
                    warn!("Failed to initialize context manager to verify profile: {}", e);
                    // Continue without verification if context manager can't be initialized
                },
            }
        }

        // If modelId is specified, verify it exists before starting the chat
        let model_id: Option<String> = if let Some(model_name) = self.model {
            let model_name_lower = model_name.to_lowercase();
            match MODEL_OPTIONS.iter().find(|opt| opt.name == model_name_lower) {
                Some(opt) => Some((opt.model_id).to_string()),
                None => {
                    let available_names: Vec<&str> = MODEL_OPTIONS.iter().map(|opt| opt.name).collect();
                    bail!(
                        "Model '{}' does not exist. Available models: {}",
                        model_name,
                        available_names.join(", ")
                    );
                },
            }
        } else {
            None
        };

        let conversation_id = uuid::Uuid::new_v4().to_string();
        info!(?conversation_id, "Generated new conversation id");
        let (prompt_request_sender, prompt_request_receiver) = std::sync::mpsc::channel::<Option<String>>();
        let (prompt_response_sender, prompt_response_receiver) = std::sync::mpsc::channel::<Vec<String>>();
        let mut tool_manager = ToolManagerBuilder::default()
            .mcp_server_config(mcp_server_configs)
            .prompt_list_sender(prompt_response_sender)
            .prompt_list_receiver(prompt_request_receiver)
            .conversation_id(&conversation_id)
            .build(os, Box::new(std::io::stderr()), !self.non_interactive)
            .await?;
        let tool_config = tool_manager.load_tools(os, &mut stderr).await?;
        let mut tool_permissions = ToolPermissions::new(tool_config.len());

        if self.trust_all_tools {
            tool_permissions.trust_all = true;
            for tool in tool_config.values() {
                tool_permissions.trust_tool(&tool.name);
            }
        } else if let Some(trusted) = self.trust_tools.map(|vec| vec.into_iter().collect::<HashSet<_>>()) {
            // --trust-all-tools takes precedence over --trust-tools=...
            for tool_name in &trusted {
                if !tool_name.is_empty() {
                    // Store the original trust settings for later use with MCP tools
                    tool_permissions.add_pending_trust_tool(tool_name.clone());
                }
            }

            // Apply to currently known tools
            for tool in tool_config.values() {
                if trusted.contains(&tool.name) {
                    tool_permissions.trust_tool(&tool.name);
                } else {
                    tool_permissions.untrust_tool(&tool.name);
                }
            }
        }

        ChatSession::new(
            os,
            stdout,
            stderr,
            &conversation_id,
            self.input,
            InputSource::new(os, prompt_request_sender, prompt_response_receiver)?,
            self.resume,
            || terminal::window_size().map(|s| s.columns.into()).ok(),
            tool_manager,
            self.profile,
            model_id,
            tool_config,
            tool_permissions,
            !self.non_interactive,
        )
        .await?
        .spawn(os)
        .await
        .map(|_| ExitCode::SUCCESS)
    }
}

const WELCOME_TEXT: &str = color_print::cstr! {"<cyan!>
    ⢠⣶⣶⣦⠀⠀⠀⠀⠀⠀⠀⠀⠀⠀⠀⠀⠀⠀⠀⠀⠀⠀⠀⠀⠀⠀⠀⠀⠀⠀⠀⠀⠀⠀⠀⠀⠀⠀⠀⠀⠀⠀⠀⠀⠀⠀⠀⠀⠀⠀⠀⠀⠀⠀⠀⠀⠀⠀⠀⠀⠀⠀⠀⠀⢀⣤⣶⣿⣿⣿⣶⣦⡀⠀
 ⠀⠀⠀⣾⡿⢻⣿⡆⠀⠀⠀⢀⣄⡄⢀⣠⣤⣤⡀⢀⣠⣤⣤⡀⠀⠀⢀⣠⣤⣤⣤⣄⠀⠀⢀⣤⣤⣤⣤⣤⣤⡀⠀⠀⣀⣤⣤⣤⣀⠀⠀⠀⢠⣤⡀⣀⣤⣤⣄⡀⠀⠀⠀⠀⠀⠀⢠⣿⣿⠋⠀⠀⠀⠙⣿⣿⡆
 ⠀⠀⣼⣿⠇⠀⣿⣿⡄⠀⠀⢸⣿⣿⠛⠉⠻⣿⣿⠛⠉⠛⣿⣿⠀⠀⠘⠛⠉⠉⠻⣿⣧⠀⠈⠛⠛⠛⣻⣿⡿⠀⢀⣾⣿⠛⠉⠻⣿⣷⡀⠀⢸⣿⡟⠛⠉⢻⣿⣷⠀⠀⠀⠀⠀⠀⣼⣿⡏⠀⠀⠀⠀⠀⢸⣿⣿
 ⠀⢰⣿⣿⣤⣤⣼⣿⣷⠀⠀⢸⣿⣿⠀⠀⠀⣿⣿⠀⠀⠀⣿⣿⠀⠀⢀⣴⣶⣶⣶⣿⣿⠀⠀⠀⣠⣾⡿⠋⠀⠀⢸⣿⣿⠀⠀⠀⣿⣿⡇⠀⢸⣿⡇⠀⠀⢸⣿⣿⠀⠀⠀⠀⠀⠀⢹⣿⣇⠀⠀⠀⠀⠀⢸⣿⡿
 ⢀⣿⣿⠋⠉⠉⠉⢻⣿⣇⠀⢸⣿⣿⠀⠀⠀⣿⣿⠀⠀⠀⣿⣿⠀⠀⣿⣿⡀⠀⣠⣿⣿⠀⢀⣴⣿⣋⣀⣀⣀⡀⠘⣿⣿⣄⣀⣠⣿⣿⠃⠀⢸⣿⡇⠀⠀⢸⣿⣿⠀⠀⠀⠀⠀⠀⠈⢿⣿⣦⣀⣀⣀⣴⣿⡿⠃
 ⠚⠛⠋⠀⠀⠀⠀⠘⠛⠛⠀⠘⠛⠛⠀⠀⠀⠛⠛⠀⠀⠀⠛⠛⠀⠀⠙⠻⠿⠟⠋⠛⠛⠀⠘⠛⠛⠛⠛⠛⠛⠃⠀⠈⠛⠿⠿⠿⠛⠁⠀⠀⠘⠛⠃⠀⠀⠘⠛⠛⠀⠀⠀⠀⠀⠀⠀⠀⠙⠛⠿⢿⣿⣿⣋⠀⠀
 ⠀⠀⠀⠀⠀⠀⠀⠀⠀⠀⠀⠀⠀⠀⠀⠀⠀⠀⠀⠀⠀⠀⠀⠀⠀⠀⠀⠀⠀⠀⠀⠀⠀⠀⠀⠀⠀⠀⠀⠀⠀⠀⠀⠀⠀⠀⠀⠀⠀⠀⠀⠀⠀⠀⠀⠀⠀⠀⠀⠀⠀⠀⠀⠀⠀⠀⠀⠀⠀⠀⠀⠀⠈⠛⠿⢿⡧</cyan!>"};

const SMALL_SCREEN_WELCOME_TEXT: &str = color_print::cstr! {"<em>Welcome to <cyan!>Amazon Q</cyan!>!</em>"};
const RESUME_TEXT: &str = color_print::cstr! {"<em>Picking up where we left off...</em>"};

// Only show the model-related tip for now to make users aware of this feature.
const ROTATING_TIPS: [&str; 16] = [
    color_print::cstr! {"You can resume the last conversation from your current directory by launching with
    <green!>q chat --resume</green!>"},
    color_print::cstr! {"Get notified whenever Q CLI finishes responding.
    Just run <green!>q settings chat.enableNotifications true</green!>"},
    color_print::cstr! {"You can use
    <green!>/editor</green!> to edit your prompt with a vim-like experience"},
    color_print::cstr! {"<green!>/usage</green!> shows you a visual breakdown of your current context window usage"},
    color_print::cstr! {"Get notified whenever Q CLI finishes responding. Just run <green!>q settings
    chat.enableNotifications true</green!>"},
    color_print::cstr! {"You can execute bash commands by typing
    <green!>!</green!> followed by the command"},
    color_print::cstr! {"Q can use tools without asking for
    confirmation every time. Give <green!>/tools trust</green!> a try"},
    color_print::cstr! {"You can
    programmatically inject context to your prompts by using hooks. Check out <green!>/context hooks
    help</green!>"},
    color_print::cstr! {"You can use <green!>/compact</green!> to replace the conversation
    history with its summary to free up the context space"},
    color_print::cstr! {"If you want to file an issue
    to the Q CLI team, just tell me, or run <green!>q issue</green!>"},
    color_print::cstr! {"You can enable
    custom tools with <green!>MCP servers</green!>. Learn more with /help"},
    color_print::cstr! {"You can
    specify wait time (in ms) for mcp server loading with <green!>q settings mcp.initTimeout {timeout in
    int}</green!>. Servers that takes longer than the specified time will continue to load in the background. Use
    /tools to see pending servers."},
    color_print::cstr! {"You can see the server load status as well as any
    warnings or errors associated with <green!>/mcp</green!>"},
    color_print::cstr! {"Use <green!>/model</green!> to select the model to use for this conversation"},
    color_print::cstr! {"Set a default model by running <green!>q settings chat.defaultModel MODEL</green!>. Run <green!>/model</green!> to learn more."},
    color_print::cstr! {"Run <green!>/prompts</green!> to learn how to build & run repeatable workflows"},
];

const GREETING_BREAK_POINT: usize = 80;

const POPULAR_SHORTCUTS: &str = color_print::cstr! {"<black!><green!>/help</green!> all commands  <em>•</em>  <green!>ctrl + j</green!> new lines  <em>•</em>  <green!>ctrl + s</green!> fuzzy search</black!>"};
const SMALL_SCREEN_POPULAR_SHORTCUTS: &str = color_print::cstr! {"<black!><green!>/help</green!> all commands
<green!>ctrl + j</green!> new lines
<green!>ctrl + s</green!> fuzzy search
</black!>"};

const RESPONSE_TIMEOUT_CONTENT: &str = "Response timed out - message took too long to generate";
const TRUST_ALL_TEXT: &str = color_print::cstr! {"<green!>All tools are now trusted (<red!>!</red!>). Amazon Q will execute tools <bold>without</bold> asking for confirmation.\
\nAgents can sometimes do unexpected things so understand the risks.</green!>
\nLearn more at https://docs.aws.amazon.com/amazonq/latest/qdeveloper-ug/command-line-chat-security.html#command-line-chat-trustall-safety"};

const TOOL_BULLET: &str = " ● ";
const CONTINUATION_LINE: &str = " ⋮ ";
const PURPOSE_ARROW: &str = " ↳ ";

/// Enum used to denote the origin of a tool use event
enum ToolUseStatus {
    /// Variant denotes that the tool use event associated with chat context is a direct result of
    /// a user request
    Idle,
    /// Variant denotes that the tool use event associated with the chat context is a result of a
    /// retry for one or more previously attempted tool use. The tuple is the utterance id
    /// associated with the original user request that necessitated the tool use
    RetryInProgress(String),
}

#[derive(Debug, Error)]
pub enum ChatError {
    #[error("{0}")]
    Client(Box<crate::api_client::ApiClientError>),
    #[error("{0}")]
    Auth(#[from] AuthError),
    #[error("{0}")]
    ResponseStream(Box<parser::RecvError>),
    #[error("{0}")]
    Std(#[from] std::io::Error),
    #[error("{0}")]
    Readline(#[from] rustyline::error::ReadlineError),
    #[error("{0}")]
    Custom(Cow<'static, str>),
    #[error("interrupted")]
    Interrupted { tool_uses: Option<Vec<QueuedTool>> },
    #[error(transparent)]
    GetPromptError(#[from] GetPromptError),
}

impl ChatError {
    fn status_code(&self) -> Option<u16> {
        match self {
            ChatError::Client(e) => e.status_code(),
            ChatError::Auth(_) => None,
            ChatError::ResponseStream(_) => None,
            ChatError::Std(_) => None,
            ChatError::Readline(_) => None,
            ChatError::Custom(_) => None,
            ChatError::Interrupted { .. } => None,
            ChatError::GetPromptError(_) => None,
        }
    }
}

impl ReasonCode for ChatError {
    fn reason_code(&self) -> String {
        match self {
            ChatError::Client(e) => e.reason_code(),
            ChatError::ResponseStream(e) => e.reason_code(),
            ChatError::Std(_) => "StdIoError".to_string(),
            ChatError::Readline(_) => "ReadlineError".to_string(),
            ChatError::Custom(_) => "GenericError".to_string(),
            ChatError::Interrupted { .. } => "Interrupted".to_string(),
            ChatError::GetPromptError(_) => "GetPromptError".to_string(),
            ChatError::Auth(_) => "AuthError".to_string(),
        }
    }
}

impl From<ApiClientError> for ChatError {
    fn from(value: ApiClientError) -> Self {
        Self::Client(Box::new(value))
    }
}

impl From<parser::RecvError> for ChatError {
    fn from(value: parser::RecvError) -> Self {
        Self::ResponseStream(Box::new(value))
    }
}

pub struct ChatSession {
    /// For output read by humans and machine
    pub stdout: std::io::Stdout,
    /// For display output, only read by humans
    pub stderr: std::io::Stderr,
    initial_input: Option<String>,
    /// Whether we're starting a new conversation or continuing an old one.
    existing_conversation: bool,
    input_source: InputSource,
    /// Width of the terminal, required for [ParseState].
    terminal_width_provider: fn() -> Option<usize>,
    spinner: Option<Spinner>,
    /// [ConversationState].
    conversation: ConversationState,
    tool_uses: Vec<QueuedTool>,
    pending_tool_index: Option<usize>,
    /// State to track tools that need confirmation.
    tool_permissions: ToolPermissions,
    /// Telemetry events to be sent as part of the conversation.
    tool_use_telemetry_events: HashMap<String, ToolUseEventBuilder>,
    /// State used to keep track of tool use relation
    tool_use_status: ToolUseStatus,
    /// Any failed requests that could be useful for error report/debugging
    failed_request_ids: Vec<String>,
    /// Pending prompts to be sent
    pending_prompts: VecDeque<Prompt>,
    interactive: bool,
    inner: Option<ChatState>,
}

impl ChatSession {
    #[allow(clippy::too_many_arguments)]
    pub async fn new(
        os: &mut Os,
        stdout: std::io::Stdout,
        stderr: std::io::Stderr,
        conversation_id: &str,
        mut input: Option<String>,
        input_source: InputSource,
        resume_conversation: bool,
        terminal_width_provider: fn() -> Option<usize>,
        tool_manager: ToolManager,
        profile: Option<String>,
        model_id: Option<String>,
        tool_config: HashMap<String, ToolSpec>,
        tool_permissions: ToolPermissions,
        interactive: bool,
    ) -> Result<Self> {
        let valid_model_id = model_id
            .or_else(|| {
                os.database
                    .settings
                    .get_string(Setting::ChatDefaultModel)
                    .and_then(|model_name| {
                        MODEL_OPTIONS
                            .iter()
                            .find(|opt| opt.name == model_name)
                            .map(|opt| opt.model_id.to_owned())
                    })
            })
            .unwrap_or_else(|| default_model_id(os).to_owned());

        // Reload prior conversation
        let mut existing_conversation = false;
        let previous_conversation = std::env::current_dir()
            .ok()
            .and_then(|cwd| os.database.get_conversation_by_path(cwd).ok())
            .flatten();

        // Only restore conversations where there were actual messages.
        // Prevents edge case where user clears conversation then exits without chatting.
        let conversation = match resume_conversation
            && previous_conversation
                .as_ref()
                .is_some_and(|cs| !cs.history().is_empty())
        {
            true => {
                let mut cs = previous_conversation.unwrap();
                existing_conversation = true;
                cs.reload_serialized_state(os).await;
                input = Some(input.unwrap_or("In a few words, summarize our conversation so far.".to_owned()));
                cs.tool_manager = tool_manager;
                cs.update_state(true).await;
                cs.enforce_tool_use_history_invariants();
                cs
            },
            false => {
                ConversationState::new(
                    os,
                    conversation_id,
                    tool_config,
                    profile,
                    tool_manager,
                    Some(valid_model_id),
                )
                .await
            },
        };

        Ok(Self {
            stdout,
            stderr,
            initial_input: input,
            existing_conversation,
            input_source,
            terminal_width_provider,
            spinner: None,
            tool_permissions,
            conversation,
            tool_uses: vec![],
            pending_tool_index: None,
            tool_use_telemetry_events: HashMap::new(),
            tool_use_status: ToolUseStatus::Idle,
            failed_request_ids: Vec::new(),
            pending_prompts: VecDeque::new(),
            interactive,
            inner: Some(ChatState::default()),
        })
    }

    pub async fn next(&mut self, os: &mut Os) -> Result<(), ChatError> {
        // Update conversation state with new tool information
        self.conversation.update_state(false).await;

        let ctrl_c_stream = ctrl_c();
        let result = match self.inner.take().expect("state must always be Some") {
            ChatState::PromptUser { skip_printing_tools } => {
                if !self.interactive {
                    self.inner = Some(ChatState::Exit);
                    return Ok(());
                }

                self.prompt_user(os, skip_printing_tools).await
            },
            ChatState::HandleInput { input } => {
                tokio::select! {
                    res = self.handle_input(os, input) => res,
                    Ok(_) = ctrl_c_stream => Err(ChatError::Interrupted { tool_uses: Some(self.tool_uses.clone()) })
                }
            },
            ChatState::CompactHistory { prompt, show_summary } => {
                tokio::select! {
                    res = self.compact_history(os, prompt, show_summary) => res,
                    Ok(_) = ctrl_c_stream => Err(ChatError::Interrupted { tool_uses: Some(self.tool_uses.clone()) })
                }
            },
            ChatState::ExecuteTools => {
                let tool_uses_clone = self.tool_uses.clone();
                tokio::select! {
                    res = self.tool_use_execute(os) => res,
                    Ok(_) = ctrl_c_stream => Err(ChatError::Interrupted { tool_uses: Some(tool_uses_clone) })
                }
            },
            ChatState::ValidateTools(tool_uses) => {
                tokio::select! {
                    res = self.validate_tools(os, tool_uses) => res,
                    Ok(_) = ctrl_c_stream => Err(ChatError::Interrupted { tool_uses: None })
                }
            },
            ChatState::HandleResponseStream(response) => tokio::select! {
                res = self.handle_response(os, response) => res,
                Ok(_) = ctrl_c_stream => {
                    self.send_chat_telemetry(os, None, TelemetryResult::Cancelled, None, None, None).await;
                    Err(ChatError::Interrupted { tool_uses: None })
                }
            },
            ChatState::Exit => return Ok(()),
        };

        let err = match result {
            Ok(state) => {
                self.inner = Some(state);
                return Ok(());
            },
            Err(err) => err,
        };

        // We encountered an error. Handle it.
        error!(?err, "An error occurred processing the current state");
        let (reason, reason_desc) = get_error_reason(&err);
        self.send_error_telemetry(os, reason, Some(reason_desc), err.status_code())
            .await;

        if self.spinner.is_some() {
            drop(self.spinner.take());
            queue!(
                self.stderr,
                terminal::Clear(terminal::ClearType::CurrentLine),
                cursor::MoveToColumn(0),
            )?;
        }

        let (context, report) = match err {
            ChatError::Interrupted { tool_uses: ref inter } => {
                execute!(self.stderr, style::Print("\n\n"))?;

                // If there was an interrupt during tool execution, then we add fake
                // messages to "reset" the chat state.
                match inter {
                    Some(tool_uses) if !tool_uses.is_empty() => {
                        self.conversation
                            .abandon_tool_use(tool_uses, "The user interrupted the tool execution.".to_string());
                        let _ = self
                            .conversation
                            .as_sendable_conversation_state(os, &mut self.stderr, false)
                            .await?;
                        self.conversation.push_assistant_message(
                            os,
                            AssistantMessage::new_response(
                                None,
                                "Tool uses were interrupted, waiting for the next user prompt".to_string(),
                            ),
                        );
                    },
                    _ => (),
                }

                ("Tool use was interrupted", Report::from(err))
            },
            ChatError::Client(err) => match *err {
                // Errors from attempting to send too large of a conversation history. In
                // this case, attempt to automatically compact the history for the user.
                ApiClientError::ContextWindowOverflow { .. } => {
                    if !self.conversation.can_create_summary_request(os).await? {
                        execute!(
                            self.stderr,
                            style::SetForegroundColor(Color::Red),
                            style::Print("Your conversation is too large to continue.\n"),
                            style::SetForegroundColor(Color::Reset),
                            style::Print(format!("• Run {} to analyze your context usage\n", "/usage".green())),
                            style::Print(format!("• Run {} to reset your conversation state\n", "/clear".green())),
                            style::SetAttribute(Attribute::Reset),
                            style::Print("\n\n"),
                        )?;

                        self.conversation.reset_next_user_message();
                        self.inner = Some(ChatState::PromptUser {
                            skip_printing_tools: false,
                        });

                        return Ok(());
                    }

                    self.inner = Some(ChatState::CompactHistory {
                        prompt: None,
                        show_summary: false,
                    });

                    (
                        "The context window has overflowed, summarizing the history...",
                        Report::from(err),
                    )
                },
                ApiClientError::QuotaBreach { message, .. } => (message, Report::from(err)),
                ApiClientError::ModelOverloadedError { request_id, .. } => {
                    let err = format!(
                        "The model you've selected is temporarily unavailable. Please use '/model' to select a different model and try again.{}\n\n",
                        match request_id {
                            Some(id) => format!("\n    Request ID: {}", id),
                            None => "".to_owned(),
                        }
                    );
                    self.conversation.append_transcript(err.clone());
                    ("Amazon Q is having trouble responding right now", eyre!(err))
                },
                ApiClientError::MonthlyLimitReached { .. } => {
                    let subscription_status = get_subscription_status(os).await;
                    if subscription_status.is_err() {
                        execute!(
                            self.stderr,
                            style::SetForegroundColor(Color::Red),
                            style::Print(format!(
                                "Unable to verify subscription status: {}\n\n",
                                subscription_status.as_ref().err().unwrap()
                            )),
                            style::SetForegroundColor(Color::Reset),
                        )?;
                    }

                    execute!(
                        self.stderr,
                        style::SetForegroundColor(Color::Yellow),
                        style::Print("Monthly request limit reached"),
                        style::SetForegroundColor(Color::Reset),
                    )?;

                    let limits_text = format!(
                        "The limits reset on {:02}/01.",
                        OffsetDateTime::now_utc().month().next() as u8
                    );

                    if subscription_status.is_err()
                        || subscription_status.is_ok_and(|s| s == ActualSubscriptionStatus::None)
                    {
                        execute!(
                            self.stderr,
                            style::Print(format!("\n\n{LIMIT_REACHED_TEXT} {limits_text}")),
                            style::SetForegroundColor(Color::DarkGrey),
                            style::Print("\n\nUse "),
                            style::SetForegroundColor(Color::Green),
                            style::Print("/subscribe"),
                            style::SetForegroundColor(Color::DarkGrey),
                            style::Print(" to upgrade your subscription.\n\n"),
                            style::SetForegroundColor(Color::Reset),
                        )?;
                    } else {
                        execute!(
                            self.stderr,
                            style::SetForegroundColor(Color::Yellow),
                            style::Print(format!(" - {limits_text}\n\n")),
                            style::SetForegroundColor(Color::Reset),
                        )?;
                    }

                    self.inner = Some(ChatState::PromptUser {
                        skip_printing_tools: false,
                    });

                    return Ok(());
                },
                _ => ("Amazon Q is having trouble responding right now", Report::from(err)),
            },
            _ => ("Amazon Q is having trouble responding right now", Report::from(err)),
        };

        // Remove non-ASCII and ANSI characters.
        let re = Regex::new(r"((\x9B|\x1B\[)[0-?]*[ -\/]*[@-~])|([^\x00-\x7F]+)").unwrap();

        queue!(
            self.stderr,
            style::SetAttribute(Attribute::Bold),
            style::SetForegroundColor(Color::Red),
        )?;

        let text = re.replace_all(&format!("{}: {:?}\n", context, report), "").into_owned();

        queue!(self.stderr, style::Print(&text),)?;
        self.conversation.append_transcript(text);

        execute!(
            self.stderr,
            style::SetAttribute(Attribute::Reset),
            style::SetForegroundColor(Color::Reset),
        )?;

        self.conversation.enforce_conversation_invariants();
        self.conversation.reset_next_user_message();

        self.inner = Some(ChatState::PromptUser {
            skip_printing_tools: false,
        });

        Ok(())
    }
}

impl Drop for ChatSession {
    fn drop(&mut self) {
        if let Some(spinner) = &mut self.spinner {
            spinner.stop();
        }

        execute!(
            self.stderr,
            cursor::MoveToColumn(0),
            style::SetAttribute(Attribute::Reset),
            style::ResetColor,
            cursor::Show
        )
        .ok();
    }
}

/// The chat execution state.
///
/// Intended to provide more robust handling around state transitions while dealing with, e.g.,
/// tool validation, execution, response stream handling, etc.
#[allow(clippy::large_enum_variant)]
#[derive(Debug)]
enum ChatState {
    /// Prompt the user with `tool_uses`, if available.
    PromptUser {
        /// Used to avoid displaying the tool info at inappropriate times, e.g. after clear or help
        /// commands.
        skip_printing_tools: bool,
    },
    /// Handle the user input, depending on if any tools require execution.
    HandleInput { input: String },
    /// Validate the list of tool uses provided by the model.
    ValidateTools(Vec<AssistantToolUse>),
    /// Execute the list of tools.
    ExecuteTools,
    /// Consume the response stream and display to the user.
    HandleResponseStream(SendMessageOutput),
    /// Compact the chat history.
    CompactHistory {
        /// Custom prompt to include as part of history compaction.
        prompt: Option<String>,
        /// Whether or not the summary should be shown on compact success.
        show_summary: bool,
    },
    /// Exit the chat.
    Exit,
}

impl Default for ChatState {
    fn default() -> Self {
        Self::PromptUser {
            skip_printing_tools: false,
        }
    }
}

impl ChatSession {
    async fn spawn(&mut self, os: &mut Os) -> Result<()> {
        let is_small_screen = self.terminal_width() < GREETING_BREAK_POINT;
        if os
            .database
            .settings
            .get_bool(Setting::ChatGreetingEnabled)
            .unwrap_or(true)
        {
            let welcome_text = match self.existing_conversation {
                true => RESUME_TEXT,
                false => match is_small_screen {
                    true => SMALL_SCREEN_WELCOME_TEXT,
                    false => WELCOME_TEXT,
                },
            };

            execute!(self.stderr, style::Print(welcome_text), style::Print("\n\n"),)?;

            let tip = ROTATING_TIPS[usize::try_from(rand::random::<u32>()).unwrap_or(0) % ROTATING_TIPS.len()];
            if is_small_screen {
                // If the screen is small, print the tip in a single line
                execute!(
                    self.stderr,
                    style::Print("💡 ".to_string()),
                    style::Print(tip),
                    style::Print("\n")
                )?;
            } else {
                draw_box(
                    &mut self.stderr,
                    "Did you know?",
                    tip,
                    GREETING_BREAK_POINT,
                    Color::DarkGrey,
                )?;
            }

            execute!(
                self.stderr,
                style::Print("\n"),
                style::Print(match is_small_screen {
                    true => SMALL_SCREEN_POPULAR_SHORTCUTS,
                    false => POPULAR_SHORTCUTS,
                }),
                style::Print("\n"),
                style::Print(
                    "━"
                        .repeat(if is_small_screen { 0 } else { GREETING_BREAK_POINT })
                        .dark_grey()
                )
            )?;
            execute!(self.stderr, style::Print("\n"), style::SetForegroundColor(Color::Reset))?;
        }

        if self.all_tools_trusted() {
            queue!(
                self.stderr,
                style::Print(format!(
                    "{}{TRUST_ALL_TEXT}\n\n",
                    if !is_small_screen { "\n" } else { "" }
                ))
            )?;
        }
        self.stderr.flush()?;

        if let Some(ref id) = self.conversation.model {
            if let Some(model_option) = MODEL_OPTIONS.iter().find(|option| option.model_id == *id) {
                execute!(
                    self.stderr,
                    style::SetForegroundColor(Color::Cyan),
                    style::Print(format!("🤖 You are chatting with {}\n", model_option.name)),
                    style::SetForegroundColor(Color::Reset),
                    style::Print("\n")
                )?;
            }
        }

        if let Some(user_input) = self.initial_input.take() {
            self.inner = Some(ChatState::HandleInput { input: user_input });
        }

        while !matches!(self.inner, Some(ChatState::Exit)) {
            self.next(os).await?;
        }

        Ok(())
    }

    /// Compacts the conversation history, replacing the history with a summary generated by the
    /// model.
    ///
    /// The last two user messages in the history are not included in the compaction process.
    async fn compact_history(
        &mut self,
        os: &Os,
        custom_prompt: Option<String>,
        show_summary: bool,
    ) -> Result<ChatState, ChatError> {
        let hist = self.conversation.history();
        debug!(?hist, "compacting history");

        if self.conversation.history().len() < 2 {
            execute!(
                self.stderr,
                style::SetForegroundColor(Color::Yellow),
                style::Print("\nConversation too short to compact.\n\n"),
                style::SetForegroundColor(Color::Reset)
            )?;

            return Ok(ChatState::PromptUser {
                skip_printing_tools: true,
            });
        }

        // Send a request for summarizing the history.
        let summary_state = self
            .conversation
            .create_summary_request(os, custom_prompt.as_ref())
            .await?;

        execute!(self.stderr, cursor::Hide, style::Print("\n"))?;
        self.spinner = Some(Spinner::new(Spinners::Dots, "Creating summary...".to_string()));

        let response = os.client.send_message(summary_state).await;

        // TODO(brandonskiser): This is a temporary hotfix for failing compaction. We should instead
        // retry except with less context included.
        let response = match response {
            Ok(res) => res,
            Err(err) => {
                let (reason, reason_desc) = get_error_reason(&err);
                self.send_chat_telemetry(
                    os,
                    None,
                    TelemetryResult::Failed,
                    Some(reason),
                    Some(reason_desc),
                    err.status_code(),
                )
                .await;
                match err {
                    ApiClientError::ContextWindowOverflow { .. } => {
                        self.conversation.clear(true);

                        self.spinner.take();
                        execute!(
                            self.stderr,
                            terminal::Clear(terminal::ClearType::CurrentLine),
                            cursor::MoveToColumn(0),
                            style::SetForegroundColor(Color::Yellow),
                            style::Print(
                                "The context window usage has overflowed. Clearing the conversation history.\n\n"
                            ),
                            style::SetAttribute(Attribute::Reset)
                        )?;

                        return Ok(ChatState::PromptUser {
                            skip_printing_tools: true,
                        });
                    },
                    err => return Err(err.into()),
                }
            },
        };

        let request_id = response.request_id().map(|s| s.to_string());
        let summary = {
            let mut parser = ResponseParser::new(response);
            loop {
                match parser.recv().await {
                    Ok(parser::ResponseEvent::EndStream { message }) => {
                        break message.content().to_string();
                    },
                    Ok(_) => (),
                    Err(err) => {
                        if let Some(request_id) = &err.request_id {
                            self.failed_request_ids.push(request_id.clone());
                        };
                        let (reason, reason_desc) = get_error_reason(&err);
                        self.send_chat_telemetry(
                            os,
                            err.request_id.clone(),
                            TelemetryResult::Failed,
                            Some(reason),
                            Some(reason_desc),
                            err.status_code(),
                        )
                        .await;
                        return Err(err.into());
                    },
                }
            }
        };

        if self.spinner.is_some() {
            drop(self.spinner.take());
            queue!(
                self.stderr,
                terminal::Clear(terminal::ClearType::CurrentLine),
                cursor::MoveToColumn(0),
                cursor::Show
            )?;
        }

        self.send_chat_telemetry(os, request_id, TelemetryResult::Succeeded, None, None, None)
            .await;

        self.conversation.replace_history_with_summary(summary.clone());

        // Print output to the user.
        {
            execute!(
                self.stderr,
                style::SetForegroundColor(Color::Green),
                style::Print("✔ Conversation history has been compacted successfully!\n\n"),
                style::SetForegroundColor(Color::DarkGrey)
            )?;

            let mut output = Vec::new();
            if let Some(custom_prompt) = &custom_prompt {
                execute!(
                    output,
                    style::Print(format!("• Custom prompt applied: {}\n", custom_prompt))
                )?;
            }
            animate_output(&mut self.stderr, &output)?;

            // Display the summary if the show_summary flag is set
            if show_summary {
                // Add a border around the summary for better visual separation
                let terminal_width = self.terminal_width();
                let border = "═".repeat(terminal_width.min(80));
                execute!(
                    self.stderr,
                    style::Print("\n"),
                    style::SetForegroundColor(Color::Cyan),
                    style::Print(&border),
                    style::Print("\n"),
                    style::SetAttribute(Attribute::Bold),
                    style::Print("                       CONVERSATION SUMMARY"),
                    style::Print("\n"),
                    style::Print(&border),
                    style::SetAttribute(Attribute::Reset),
                    style::Print("\n\n"),
                )?;

                execute!(
                    output,
                    style::Print(&summary),
                    style::Print("\n\n"),
                    style::SetForegroundColor(Color::Cyan),
                    style::Print("The conversation history has been replaced with this summary.\n"),
                    style::Print("It contains all important details from previous interactions.\n"),
                )?;
                animate_output(&mut self.stderr, &output)?;

                execute!(
                    self.stderr,
                    style::Print(&border),
                    style::Print("\n\n"),
                    style::SetForegroundColor(Color::Reset)
                )?;
            }
        }

        // If a next message is set, then retry the request.
        if self.conversation.next_user_message().is_some() {
            Ok(ChatState::HandleResponseStream(
                os.client
                    .send_message(
                        self.conversation
                            .as_sendable_conversation_state(os, &mut self.stderr, false)
                            .await?,
                    )
                    .await?,
            ))
        } else {
            // Otherwise, return back to the prompt for any pending tool uses.
            Ok(ChatState::PromptUser {
                skip_printing_tools: true,
            })
        }
    }

    /// Read input from the user.
    async fn prompt_user(&mut self, os: &Os, skip_printing_tools: bool) -> Result<ChatState, ChatError> {
        #[cfg(windows)]
        let _ = database;

        execute!(self.stderr, cursor::Show)?;

        // Check token usage and display warnings if needed
        if self.pending_tool_index.is_none() {
            // Only display warnings when not waiting for tool approval
            if self.conversation.can_create_summary_request(os).await? {
                if let Err(err) = self.display_char_warnings(os).await {
                    warn!("Failed to display character limit warnings: {}", err);
                }
            }
        }

        let show_tool_use_confirmation_dialog = !skip_printing_tools && self.pending_tool_index.is_some();
        if show_tool_use_confirmation_dialog {
            execute!(
                self.stderr,
                style::SetForegroundColor(Color::DarkGrey),
                style::Print("\nAllow this action? Use '"),
                style::SetForegroundColor(Color::Green),
                style::Print("t"),
                style::SetForegroundColor(Color::DarkGrey),
                style::Print("' to trust (always allow) this tool for the session. ["),
                style::SetForegroundColor(Color::Green),
                style::Print("y"),
                style::SetForegroundColor(Color::DarkGrey),
                style::Print("/"),
                style::SetForegroundColor(Color::Green),
                style::Print("n"),
                style::SetForegroundColor(Color::DarkGrey),
                style::Print("/"),
                style::SetForegroundColor(Color::Green),
                style::Print("t"),
                style::SetForegroundColor(Color::DarkGrey),
                style::Print("]:\n\n"),
                style::SetForegroundColor(Color::Reset),
            )?;
        }

        // Do this here so that the skim integration sees an updated view of the context *during the current
        // q session*. (e.g., if I add files to context, that won't show up for skim for the current
        // q session unless we do this in prompt_user... unless you can find a better way)
        #[cfg(unix)]
        if let Some(ref context_manager) = self.conversation.context_manager {
            use std::sync::Arc;

            use crate::cli::chat::consts::DUMMY_TOOL_NAME;

            let tool_names = self
                .conversation
                .tool_manager
                .tn_map
                .keys()
                .filter(|name| *name != DUMMY_TOOL_NAME)
                .cloned()
                .collect::<Vec<_>>();
            self.input_source
                .put_skim_command_selector(os, Arc::new(context_manager.clone()), tool_names);
        }

        execute!(
            self.stderr,
            style::SetForegroundColor(Color::Reset),
            style::SetAttribute(Attribute::Reset)
        )?;
        let prompt = self.generate_tool_trust_prompt();
        let user_input = match self.read_user_input(&prompt, false) {
            Some(input) => input,
            None => return Ok(ChatState::Exit),
        };

        self.conversation.append_user_transcript(&user_input);
        Ok(ChatState::HandleInput { input: user_input })
    }

    async fn handle_input(&mut self, os: &mut Os, mut user_input: String) -> Result<ChatState, ChatError> {
        queue!(self.stderr, style::Print('\n'))?;

        let input = user_input.trim();
        if let Some(mut args) = input.strip_prefix("/").and_then(shlex::split) {
            args.insert(0, "q".to_owned());
            match SlashCommand::try_parse_from(args) {
                Ok(command) => {
                    match command.execute(os, self).await {
                        Ok(chat_state) if matches!(chat_state, ChatState::Exit) => return Ok(chat_state),
                        Err(err) => {
                            queue!(
                                self.stderr,
                                style::SetForegroundColor(Color::Red),
                                style::Print(format!("Failed to execute command: {}\n", err)),
                                style::SetForegroundColor(Color::Reset)
                            )?;
                        },
                        _ => {},
                    }

                    writeln!(self.stderr)?;
                },
                Err(err) => {
                    writeln!(self.stderr, "{}", err)?;
                },
            }

            Ok(ChatState::PromptUser {
                skip_printing_tools: false,
            })
        } else if let Some(command) = input.strip_prefix("!") {
            // Use platform-appropriate shell
            let result = if cfg!(target_os = "windows") {
                std::process::Command::new("cmd").args(["/C", command]).status()
            } else {
                std::process::Command::new("bash").args(["-c", command]).status()
            };

            // Handle the result and provide appropriate feedback
            match result {
                Ok(status) => {
                    if !status.success() {
                        queue!(
                            self.stderr,
                            style::SetForegroundColor(Color::Yellow),
                            style::Print(format!("Self exited with status: {}\n", status)),
                            style::SetForegroundColor(Color::Reset)
                        )?;
                    }
                },
                Err(e) => {
                    queue!(
                        self.stderr,
                        style::SetForegroundColor(Color::Red),
                        style::Print(format!("Failed to execute command: {}\n", e)),
                        style::SetForegroundColor(Color::Reset)
                    )?;
                },
            }

            Ok(ChatState::PromptUser {
                skip_printing_tools: false,
            })
        } else {
            // Check for a pending tool approval
            if let Some(index) = self.pending_tool_index {
                let is_trust = ["t", "T"].contains(&input);
                let tool_use = &mut self.tool_uses[index];
                if ["y", "Y"].contains(&input) || is_trust {
                    if is_trust {
                        self.tool_permissions.trust_tool(&tool_use.name);
                    }
                    tool_use.accepted = true;

                    return Ok(ChatState::ExecuteTools);
                }
            } else if !self.pending_prompts.is_empty() {
                let prompts = self.pending_prompts.drain(0..).collect();
                user_input = self
                    .conversation
                    .append_prompts(prompts)
                    .ok_or(ChatError::Custom("Prompt append failed".into()))?;
            }

            // Otherwise continue with normal chat on 'n' or other responses
            self.tool_use_status = ToolUseStatus::Idle;

            if self.pending_tool_index.is_some() {
                self.conversation.abandon_tool_use(&self.tool_uses, user_input);
            } else {
                self.conversation.set_next_user_message(user_input).await;
            }

            let conv_state = self
                .conversation
                .as_sendable_conversation_state(os, &mut self.stderr, true)
                .await?;
            self.send_tool_use_telemetry(os).await;

            queue!(self.stderr, style::SetForegroundColor(Color::Magenta))?;
            queue!(self.stderr, style::SetForegroundColor(Color::Reset))?;
            queue!(self.stderr, cursor::Hide)?;
            execute!(self.stderr, style::Print("\n"))?;
            self.spinner = Some(Spinner::new(Spinners::Dots, "Thinking...".to_owned()));

            Ok(ChatState::HandleResponseStream(
                os.client.send_message(conv_state).await?,
            ))
        }
    }

    async fn tool_use_execute(&mut self, os: &mut Os) -> Result<ChatState, ChatError> {
        // Verify tools have permissions.
        for i in 0..self.tool_uses.len() {
            let tool = &mut self.tool_uses[i];

            // Manually accepted by the user or otherwise verified already.
            if tool.accepted {
                continue;
            }

            // If there is an override, we will use it. Otherwise fall back to Tool's default.
            let allowed = self.tool_permissions.trust_all
                || (self.tool_permissions.has(&tool.name) && self.tool_permissions.is_trusted(&tool.name))
                || !tool.tool.requires_acceptance(os);

            if os
                .database
                .settings
                .get_bool(Setting::ChatEnableNotifications)
                .unwrap_or(false)
            {
                play_notification_bell(!allowed);
            }

            // TODO: Control flow is hacky here because of borrow rules
            let _ = tool;
            self.print_tool_description(os, i, allowed).await?;
            let tool = &mut self.tool_uses[i];

            if allowed {
                tool.accepted = true;
                continue;
            }

            self.pending_tool_index = Some(i);

            return Ok(ChatState::PromptUser {
                skip_printing_tools: false,
            });
        }

        // Execute the requested tools.
        let mut tool_results = vec![];
        let mut image_blocks: Vec<RichImageBlock> = Vec::new();

        for tool in &self.tool_uses {
            let mut tool_telemetry = self.tool_use_telemetry_events.entry(tool.id.clone());
            tool_telemetry = tool_telemetry.and_modify(|ev| ev.is_accepted = true);

            let tool_start = std::time::Instant::now();
            let invoke_result = tool.tool.invoke(os, &mut self.stdout).await;

            if self.spinner.is_some() {
                queue!(
                    self.stderr,
                    terminal::Clear(terminal::ClearType::CurrentLine),
                    cursor::MoveToColumn(0),
                    cursor::Show
                )?;
            }
            execute!(self.stdout, style::Print("\n"))?;

            let tool_time = std::time::Instant::now().duration_since(tool_start);
            if let Tool::Custom(ct) = &tool.tool {
                tool_telemetry = tool_telemetry.and_modify(|ev| {
                    ev.custom_tool_call_latency = Some(tool_time.as_secs() as usize);
                    ev.input_token_size = Some(ct.get_input_token_size());
                    ev.is_custom_tool = true;
                });
            }
            let tool_time = format!("{}.{}", tool_time.as_secs(), tool_time.subsec_millis());
            match invoke_result {
                Ok(result) => {
                    match result.output {
                        OutputKind::Text(ref text) => {
                            debug!("Output is Text: {}", text);
                        },
                        OutputKind::Json(ref json) => {
                            debug!("Output is JSON: {}", json);
                        },
                        OutputKind::Images(ref image) => {
                            image_blocks.extend(image.clone());
                        },
                    }

                    debug!("tool result output: {:#?}", result);
                    execute!(
                        self.stdout,
                        style::Print(CONTINUATION_LINE),
                        style::Print("\n"),
                        style::SetForegroundColor(Color::Green),
                        style::SetAttribute(Attribute::Bold),
                        style::Print(format!(" ● Completed in {}s", tool_time)),
                        style::SetForegroundColor(Color::Reset),
                        style::Print("\n\n"),
                    )?;

                    tool_telemetry = tool_telemetry.and_modify(|ev| ev.is_success = Some(true));
                    if let Tool::Custom(_) = &tool.tool {
                        tool_telemetry
                            .and_modify(|ev| ev.output_token_size = Some(TokenCounter::count_tokens(result.as_str())));
                    }
                    tool_results.push(ToolUseResult {
                        tool_use_id: tool.id.clone(),
                        content: vec![result.into()],
                        status: ToolResultStatus::Success,
                    });
                },
                Err(err) => {
                    error!(?err, "An error occurred processing the tool");
                    execute!(
                        self.stderr,
                        style::Print(CONTINUATION_LINE),
                        style::Print("\n"),
                        style::SetAttribute(Attribute::Bold),
                        style::SetForegroundColor(Color::Red),
                        style::Print(format!(" ● Execution failed after {}s:\n", tool_time)),
                        style::SetAttribute(Attribute::Reset),
                        style::SetForegroundColor(Color::Red),
                        style::Print(&err),
                        style::SetAttribute(Attribute::Reset),
                        style::Print("\n\n"),
                    )?;

                    tool_telemetry.and_modify(|ev| ev.is_success = Some(false));
                    tool_results.push(ToolUseResult {
                        tool_use_id: tool.id.clone(),
                        content: vec![ToolUseResultBlock::Text(format!(
                            "An error occurred processing the tool: \n{}",
                            &err
                        ))],
                        status: ToolResultStatus::Error,
                    });
                    if let ToolUseStatus::Idle = self.tool_use_status {
                        self.tool_use_status = ToolUseStatus::RetryInProgress(
                            self.conversation
                                .message_id()
                                .map_or("No utterance id found".to_string(), |v| v.to_string()),
                        );
                    }
                },
            }
        }

        if !image_blocks.is_empty() {
            let images = image_blocks.into_iter().map(|(block, _)| block).collect();
            self.conversation.add_tool_results_with_images(tool_results, images);
            execute!(
                self.stderr,
                style::SetAttribute(Attribute::Reset),
                style::SetForegroundColor(Color::Reset),
                style::Print("\n")
            )?;
        } else {
            self.conversation.add_tool_results(tool_results);
        }

        execute!(self.stderr, cursor::Hide)?;
        execute!(self.stderr, style::Print("\n"), style::SetAttribute(Attribute::Reset))?;
        if self.interactive {
            self.spinner = Some(Spinner::new(Spinners::Dots, "Thinking...".to_string()));
        }

        self.send_tool_use_telemetry(os).await;
        return Ok(ChatState::HandleResponseStream(
            os.client
                .send_message(
                    self.conversation
                        .as_sendable_conversation_state(os, &mut self.stderr, false)
                        .await?,
                )
                .await?,
        ));
    }

    async fn handle_response(&mut self, os: &mut Os, response: SendMessageOutput) -> Result<ChatState, ChatError> {
        let request_id = response.request_id().map(|s| s.to_string());
        let mut buf = String::new();
        let mut offset = 0;
        let mut ended = false;
        let mut parser = ResponseParser::new(response);
        let mut state = ParseState::new(Some(self.terminal_width()));

        let mut tool_uses = Vec::new();
        let mut tool_name_being_recvd: Option<String> = None;

        if self.spinner.is_some() {
            drop(self.spinner.take());
            queue!(
                self.stderr,
                style::SetForegroundColor(Color::Reset),
                terminal::Clear(terminal::ClearType::CurrentLine),
                cursor::MoveToColumn(0),
                cursor::Show,
                cursor::MoveUp(1),
                terminal::Clear(terminal::ClearType::CurrentLine),
            )?;
        }

        loop {
            match parser.recv().await {
                Ok(msg_event) => {
                    trace!("Consumed: {:?}", msg_event);
                    match msg_event {
                        parser::ResponseEvent::ToolUseStart { name } => {
                            // We need to flush the buffer here, otherwise text will not be
                            // printed while we are receiving tool use events.
                            buf.push('\n');
                            tool_name_being_recvd = Some(name);
                        },
                        parser::ResponseEvent::AssistantText(text) => {
                            buf.push_str(&text);
                        },
                        parser::ResponseEvent::ToolUse(tool_use) => {
                            if self.spinner.is_some() {
                                drop(self.spinner.take());
                                queue!(
                                    self.stderr,
                                    terminal::Clear(terminal::ClearType::CurrentLine),
                                    cursor::MoveToColumn(0),
                                    cursor::Show
                                )?;
                            }
                            tool_uses.push(tool_use);
                            tool_name_being_recvd = None;
                        },
                        parser::ResponseEvent::EndStream { message } => {
                            // This log is attempting to help debug instances where users encounter
                            // the response timeout message.
                            if message.content() == RESPONSE_TIMEOUT_CONTENT {
                                error!(?request_id, ?message, "Encountered an unexpected model response");
                            }
                            self.conversation.push_assistant_message(os, message);
                            ended = true;
                        },
                    }
                },
                Err(recv_error) => {
                    if let Some(request_id) = &recv_error.request_id {
                        self.failed_request_ids.push(request_id.clone());
                    };

                    let (reason, reason_desc) = get_error_reason(&recv_error);
                    self.send_chat_telemetry(
                        os,
                        recv_error.request_id.clone(),
                        TelemetryResult::Failed,
                        Some(reason),
                        Some(reason_desc),
                        recv_error.status_code(),
                    )
                    .await;

                    match recv_error.source {
                        RecvErrorKind::StreamTimeout { source, duration } => {
                            error!(
                                recv_error.request_id,
                                ?source,
                                "Encountered a stream timeout after waiting for {}s",
                                duration.as_secs()
                            );

                            execute!(self.stderr, cursor::Hide)?;
                            self.spinner = Some(Spinner::new(Spinners::Dots, "Dividing up the work...".to_string()));

                            // For stream timeouts, we'll tell the model to try and split its response into
                            // smaller chunks.
                            self.conversation.push_assistant_message(
                                os,
                                AssistantMessage::new_response(None, RESPONSE_TIMEOUT_CONTENT.to_string()),
                            );
                            self.conversation
                                .set_next_user_message(
                                    "You took too long to respond - try to split up the work into smaller steps."
                                        .to_string(),
                                )
                                .await;
                            self.send_tool_use_telemetry(os).await;
                            return Ok(ChatState::HandleResponseStream(
                                os.client
                                    .send_message(
                                        self.conversation
                                            .as_sendable_conversation_state(os, &mut self.stderr, false)
                                            .await?,
                                    )
                                    .await?,
                            ));
                        },
                        RecvErrorKind::UnexpectedToolUseEos {
                            tool_use_id,
                            name,
                            message,
                            ..
                        } => {
                            error!(
                                recv_error.request_id,
                                tool_use_id, name, "The response stream ended before the entire tool use was received"
                            );
                            self.conversation.push_assistant_message(os, *message);
                            let tool_results = vec![ToolUseResult {
                                    tool_use_id,
                                    content: vec![ToolUseResultBlock::Text(
                                        "The generated tool was too large, try again but this time split up the work between multiple tool uses".to_string(),
                                    )],
                                    status: ToolResultStatus::Error,
                                }];
                            self.conversation.add_tool_results(tool_results);
                            self.send_tool_use_telemetry(os).await;
                            return Ok(ChatState::HandleResponseStream(
                                os.client
                                    .send_message(
                                        self.conversation
                                            .as_sendable_conversation_state(os, &mut self.stderr, false)
                                            .await?,
                                    )
                                    .await?,
                            ));
                        },
                        _ => return Err(recv_error.into()),
                    }
                },
            }

            // Fix for the markdown parser copied over from q chat:
            // this is a hack since otherwise the parser might report Incomplete with useful data
            // still left in the buffer. I'm not sure how this is intended to be handled.
            if ended {
                buf.push('\n');
            }

            if tool_name_being_recvd.is_none() && !buf.is_empty() && self.spinner.is_some() {
                drop(self.spinner.take());
                queue!(
                    self.stderr,
                    terminal::Clear(terminal::ClearType::CurrentLine),
                    cursor::MoveToColumn(0),
                    cursor::Show
                )?;
            }

            // Print the response for normal cases
            loop {
                let input = Partial::new(&buf[offset..]);
                match interpret_markdown(input, &mut self.stdout, &mut state) {
                    Ok(parsed) => {
                        offset += parsed.offset_from(&input);
                        self.stderr.flush()?;
                        state.newline = state.set_newline;
                        state.set_newline = false;
                    },
                    Err(err) => match err.into_inner() {
                        Some(err) => return Err(ChatError::Custom(err.to_string().into())),
                        None => break, // Data was incomplete
                    },
                }

                // TODO: We should buffer output based on how much we have to parse, not as a constant
                // Do not remove unless you are nabochay :)
                tokio::time::sleep(Duration::from_millis(8)).await;
            }

            // Set spinner after showing all of the assistant text content so far.
            if tool_name_being_recvd.is_some() {
                queue!(self.stderr, cursor::Hide)?;
                if self.interactive {
                    self.spinner = Some(Spinner::new(Spinners::Dots, "Thinking...".to_string()));
                }
            }

            if ended {
                self.send_chat_telemetry(os, request_id, TelemetryResult::Succeeded, None, None, None)
                    .await;

                if os
                    .database
                    .settings
                    .get_bool(Setting::ChatEnableNotifications)
                    .unwrap_or(false)
                {
                    // For final responses (no tools suggested), always play the bell
                    play_notification_bell(tool_uses.is_empty());
                }

                queue!(self.stderr, style::ResetColor, style::SetAttribute(Attribute::Reset))?;
                execute!(self.stderr, style::Print("\n"))?;

                for (i, citation) in &state.citations {
                    queue!(
                        self.stderr,
                        style::Print("\n"),
                        style::SetForegroundColor(Color::Blue),
                        style::Print(format!("[^{i}]: ")),
                        style::SetForegroundColor(Color::DarkGrey),
                        style::Print(format!("{citation}\n")),
                        style::SetForegroundColor(Color::Reset)
                    )?;
                }

                break;
            }
        }

        if !tool_uses.is_empty() {
            Ok(ChatState::ValidateTools(tool_uses))
        } else {
            self.tool_uses.clear();
            self.pending_tool_index = None;

            Ok(ChatState::PromptUser {
                skip_printing_tools: false,
            })
        }
    }

    async fn validate_tools(&mut self, os: &Os, tool_uses: Vec<AssistantToolUse>) -> Result<ChatState, ChatError> {
        let conv_id = self.conversation.conversation_id().to_owned();
        debug!(?tool_uses, "Validating tool uses");
        let mut queued_tools: Vec<QueuedTool> = Vec::new();
        let mut tool_results: Vec<ToolUseResult> = Vec::new();

        for tool_use in tool_uses {
            let tool_use_id = tool_use.id.clone();
            let tool_use_name = tool_use.name.clone();
            let mut tool_telemetry =
                ToolUseEventBuilder::new(conv_id.clone(), tool_use.id.clone(), self.conversation.model.clone())
                    .set_tool_use_id(tool_use_id.clone())
                    .set_tool_name(tool_use.name.clone())
                    .utterance_id(self.conversation.message_id().map(|s| s.to_string()));
            match self.conversation.tool_manager.get_tool_from_tool_use(tool_use) {
                Ok(mut tool) => {
                    // Apply non-Q-generated context to tools
                    self.contextualize_tool(&mut tool);

                    match tool.validate(os).await {
                        Ok(()) => {
                            tool_telemetry.is_valid = Some(true);
                            queued_tools.push(QueuedTool {
                                id: tool_use_id.clone(),
                                name: tool_use_name,
                                tool,
                                accepted: false,
                            });
                        },
                        Err(err) => {
                            tool_telemetry.is_valid = Some(false);
                            tool_results.push(ToolUseResult {
                                tool_use_id: tool_use_id.clone(),
                                content: vec![ToolUseResultBlock::Text(format!(
                                    "Failed to validate tool parameters: {err}"
                                ))],
                                status: ToolResultStatus::Error,
                            });
                        },
                    };
                },
                Err(err) => {
                    tool_telemetry.is_valid = Some(false);
                    tool_results.push(err.into());
                },
            }
            self.tool_use_telemetry_events.insert(tool_use_id, tool_telemetry);
        }

        // If we have any validation errors, then return them immediately to the model.
        if !tool_results.is_empty() {
            debug!(?tool_results, "Error found in the model tools");
            queue!(
                self.stderr,
                style::SetAttribute(Attribute::Bold),
                style::Print("Tool validation failed: "),
                style::SetAttribute(Attribute::Reset),
            )?;
            for tool_result in &tool_results {
                for block in &tool_result.content {
                    let content: Option<Cow<'_, str>> = match block {
                        ToolUseResultBlock::Text(t) => Some(t.as_str().into()),
                        ToolUseResultBlock::Json(d) => serde_json::to_string(d)
                            .map_err(|err| error!(?err, "failed to serialize tool result content"))
                            .map(Into::into)
                            .ok(),
                    };
                    if let Some(content) = content {
                        queue!(
                            self.stderr,
                            style::Print("\n"),
                            style::SetForegroundColor(Color::Red),
                            style::Print(format!("{}\n", content)),
                            style::SetForegroundColor(Color::Reset),
                        )?;
                    }
                }
            }
            self.conversation.add_tool_results(tool_results);
            self.send_tool_use_telemetry(os).await;
            if let ToolUseStatus::Idle = self.tool_use_status {
                self.tool_use_status = ToolUseStatus::RetryInProgress(
                    self.conversation
                        .message_id()
                        .map_or("No utterance id found".to_string(), |v| v.to_string()),
                );
            }

            let response = os
                .client
                .send_message(
                    self.conversation
                        .as_sendable_conversation_state(os, &mut self.stderr, false)
                        .await?,
                )
                .await?;
            return Ok(ChatState::HandleResponseStream(response));
        }

        self.tool_uses = queued_tools;
        self.pending_tool_index = Some(0);
        Ok(ChatState::ExecuteTools)
    }

    /// Apply program context to tools that Q may not have.
    // We cannot attach this any other way because Tools are constructed by deserializing
    // output from Amazon Q.
    // TODO: Is there a better way?
    fn contextualize_tool(&self, tool: &mut Tool) {
        if let Tool::GhIssue(gh_issue) = tool {
            gh_issue.set_context(GhIssueContext {
                // Ideally we avoid cloning, but this function is not called very often.
                // Using references with lifetimes requires a large refactor, and Arc<Mutex<T>>
                // seems like overkill and may incur some performance cost anyway.
                context_manager: self.conversation.context_manager.clone(),
                transcript: self.conversation.transcript.clone(),
                failed_request_ids: self.failed_request_ids.clone(),
                tool_permissions: self.tool_permissions.permissions.clone(),
            });
        }
    }

    async fn print_tool_description(&mut self, os: &Os, tool_index: usize, trusted: bool) -> Result<(), ChatError> {
        let tool_use = &self.tool_uses[tool_index];

        queue!(
            self.stdout,
            style::SetForegroundColor(Color::Magenta),
            style::Print(format!(
                "🛠️  Using tool: {}{}",
                tool_use.tool.display_name(),
                if trusted { " (trusted)".dark_green() } else { "".reset() }
            )),
            style::SetForegroundColor(Color::Reset)
        )?;
        if let Tool::Custom(ref tool) = tool_use.tool {
            queue!(
                self.stdout,
                style::SetForegroundColor(Color::Reset),
                style::Print(" from mcp server "),
                style::SetForegroundColor(Color::Magenta),
                style::Print(tool.client.get_server_name()),
                style::SetForegroundColor(Color::Reset),
            )?;
        }

        execute!(
            self.stdout,
            style::Print("\n"),
            style::Print(CONTINUATION_LINE),
            style::Print("\n"),
            style::Print(TOOL_BULLET)
        )?;

        tool_use
            .tool
            .queue_description(os, &mut self.stdout)
            .await
            .map_err(|e| ChatError::Custom(format!("failed to print tool, `{}`: {}", tool_use.name, e).into()))?;

        Ok(())
    }

    /// Helper function to read user input with a prompt and Ctrl+C handling
    fn read_user_input(&mut self, prompt: &str, exit_on_single_ctrl_c: bool) -> Option<String> {
        let mut ctrl_c = false;
        loop {
            match (self.input_source.read_line(Some(prompt)), ctrl_c) {
                (Ok(Some(line)), _) => {
                    if line.trim().is_empty() {
                        continue; // Reprompt if the input is empty
                    }
                    return Some(line);
                },
                (Ok(None), false) => {
                    if exit_on_single_ctrl_c {
                        return None;
                    }
                    execute!(
                        self.stderr,
                        style::Print(format!(
                            "\n(To exit the CLI, press Ctrl+C or Ctrl+D again or type {})\n\n",
                            "/quit".green()
                        ))
                    )
                    .unwrap_or_default();
                    ctrl_c = true;
                },
                (Ok(None), true) => return None, // Exit if Ctrl+C was pressed twice
                (Err(_), _) => return None,
            }
        }
    }

    /// Helper function to generate a prompt based on the current context
    fn generate_tool_trust_prompt(&mut self) -> String {
        let profile = self.conversation.current_profile().map(|s| s.to_string());
        let all_trusted = self.all_tools_trusted();
        prompt::generate_prompt(profile.as_deref(), all_trusted)
    }

    async fn send_tool_use_telemetry(&mut self, os: &Os) {
        for (_, mut event) in self.tool_use_telemetry_events.drain() {
            event.user_input_id = match self.tool_use_status {
                ToolUseStatus::Idle => self.conversation.message_id(),
                ToolUseStatus::RetryInProgress(ref id) => Some(id.as_str()),
            }
            .map(|v| v.to_string());

            os.telemetry.send_tool_use_suggested(event).ok();
        }
    }

    fn terminal_width(&self) -> usize {
        (self.terminal_width_provider)().unwrap_or(80)
    }

    fn all_tools_trusted(&mut self) -> bool {
        self.conversation.tools.values().flatten().all(|t| match t {
            FigTool::ToolSpecification(t) => self.tool_permissions.is_trusted(&t.name),
        })
    }

    /// Display character limit warnings based on current conversation size
    async fn display_char_warnings(&mut self, os: &Os) -> Result<(), ChatError> {
        let warning_level = self.conversation.get_token_warning_level(os).await?;

        match warning_level {
            TokenWarningLevel::Critical => {
                // Memory constraint warning with gentler wording
                execute!(
                    self.stderr,
                    style::SetForegroundColor(Color::Yellow),
                    style::SetAttribute(Attribute::Bold),
                    style::Print("\n⚠️ This conversation is getting lengthy.\n"),
                    style::SetAttribute(Attribute::Reset),
                    style::Print(
                        "To ensure continued smooth operation, please use /compact to summarize the conversation.\n\n"
                    ),
                    style::SetForegroundColor(Color::Reset)
                )?;
            },
            TokenWarningLevel::None => {
                // No warning needed
            },
        }

        Ok(())
    }

    #[allow(clippy::too_many_arguments)]
    async fn send_chat_telemetry(
        &self,
        os: &Os,
        request_id: Option<String>,
        result: TelemetryResult,
        reason: Option<String>,
        reason_desc: Option<String>,
        status_code: Option<u16>,
    ) {
        os.telemetry
            .send_chat_added_message(
                &os.database,
                self.conversation.conversation_id().to_owned(),
                self.conversation.message_id().map(|s| s.to_owned()),
                request_id,
                self.conversation.context_message_length(),
                result,
                reason,
                reason_desc,
                status_code,
                self.conversation.model.clone(),
            )
            .await
            .ok();
    }

    async fn send_error_telemetry(
        &self,
        os: &Os,
        reason: String,
        reason_desc: Option<String>,
        status_code: Option<u16>,
    ) {
        os.telemetry
            .send_response_error(
                &os.database,
                self.conversation.conversation_id().to_owned(),
                self.conversation.context_message_length(),
                TelemetryResult::Failed,
                Some(reason),
                reason_desc,
                status_code,
            )
            .await
            .ok();
    }
}

<<<<<<< HEAD
/// Testing helper
fn split_tool_use_event(value: &Map<String, serde_json::Value>) -> Vec<ChatResponseStream> {
    let tool_use_id = value.get("tool_use_id").unwrap().as_str().unwrap().to_string();
    let name = value.get("name").unwrap().as_str().unwrap().to_string();
    let args_str = value.get("args").unwrap().to_string();
    let split_point = args_str.len() / 2;
    vec![
        ChatResponseStream::ToolUseEvent {
            tool_use_id: tool_use_id.clone(),
            name: name.clone(),
            input: None,
            stop: None,
        },
        ChatResponseStream::ToolUseEvent {
            tool_use_id: tool_use_id.clone(),
            name: name.clone(),
            input: Some(args_str.split_at(split_point).0.to_string()),
            stop: None,
        },
        ChatResponseStream::ToolUseEvent {
            tool_use_id: tool_use_id.clone(),
            name: name.clone(),
            input: Some(args_str.split_at(split_point).1.to_string()),
            stop: None,
        },
        ChatResponseStream::ToolUseEvent {
            tool_use_id: tool_use_id.clone(),
            name: name.clone(),
            input: None,
            stop: Some(true),
        },
    ]
}

/// Testing helper
fn create_stream(model_responses: serde_json::Value) -> StreamingClient {
    let mut mock = Vec::new();
    for response in model_responses.as_array().unwrap() {
        let mut stream = Vec::new();
        for event in response.as_array().unwrap() {
            match event {
                serde_json::Value::String(assistant_text) => {
                    stream.push(ChatResponseStream::AssistantResponseEvent {
                        content: assistant_text.clone(),
                    });
                },
                serde_json::Value::Object(tool_use) => {
                    stream.append(&mut split_tool_use_event(tool_use));
                },
                other => panic!("Unexpected value: {:?}", other),
            }
        }
        mock.push(stream);
    }
    StreamingClient::mock(mock)
}

=======
>>>>>>> f4b2a500
/// Replaces amzn_codewhisperer_client::types::SubscriptionStatus with a more descriptive type.
/// See response expectations in [`get_subscription_status`] for reasoning.
#[derive(Debug, Clone, PartialEq, Eq)]
enum ActualSubscriptionStatus {
    Active,   // User has paid for this month
    Expiring, // User has paid for this month but cancelled
    None,     // User has not paid for this month
}

// NOTE: The subscription API behaves in a non-intuitive way. We expect the following responses:
//
// 1. SubscriptionStatus::Active:
//    - The user *has* a subscription, but it is set to *not auto-renew* (i.e., cancelled).
//    - We return ActualSubscriptionStatus::Expiring to indicate they are eligible to re-subscribe
//
// 2. SubscriptionStatus::Inactive:
//    - The user has no subscription at all (no Pro access).
//    - We return ActualSubscriptionStatus::None to indicate they are eligible to subscribe.
//
// 3. ConflictException (as an error):
//    - The user already has an active subscription *with auto-renewal enabled*.
//    - We return ActualSubscriptionStatus::Active since they don’t need to subscribe again.
//
// Also, it is currently not possible to subscribe or re-subscribe via console, only IDE/CLI.
async fn get_subscription_status(os: &mut Os) -> Result<ActualSubscriptionStatus> {
    if is_idc_user(&os.database).await? {
        return Ok(ActualSubscriptionStatus::Active);
    }

    match os.client.create_subscription_token().await {
        Ok(response) => match response.status() {
            SubscriptionStatus::Active => Ok(ActualSubscriptionStatus::Expiring),
            SubscriptionStatus::Inactive => Ok(ActualSubscriptionStatus::None),
            _ => Ok(ActualSubscriptionStatus::None),
        },
        Err(ApiClientError::CreateSubscriptionToken(e)) => {
            let sdk_error_code = e.as_service_error().and_then(|err| err.meta().code());

            if sdk_error_code.is_some_and(|c| c.contains("ConflictException")) {
                Ok(ActualSubscriptionStatus::Active)
            } else {
                Err(e.into())
            }
        },
        Err(e) => Err(e.into()),
    }
}

async fn get_subscription_status_with_spinner(
    os: &mut Os,
    output: &mut impl Write,
) -> Result<ActualSubscriptionStatus> {
    return with_spinner(output, "Checking subscription status...", || async {
        get_subscription_status(os).await
    })
    .await;
}

async fn with_spinner<T, E, F, Fut>(output: &mut impl std::io::Write, spinner_text: &str, f: F) -> Result<T, E>
where
    F: FnOnce() -> Fut,
    Fut: std::future::Future<Output = Result<T, E>>,
{
    queue!(output, cursor::Hide,).ok();
    let spinner = Some(Spinner::new(Spinners::Dots, spinner_text.to_owned()));

    let result = f().await;

    if let Some(mut s) = spinner {
        s.stop();
        let _ = queue!(
            output,
            terminal::Clear(terminal::ClearType::CurrentLine),
            cursor::MoveToColumn(0),
        );
    }

    result
}

#[cfg(test)]
mod tests {
    use super::*;

    #[tokio::test]
    async fn test_flow() {
        let mut os = Os::new().await.unwrap();
        os.client.set_mock_output(serde_json::json!([
            [
                "Sure, I'll create a file for you",
                {
                    "tool_use_id": "1",
                    "name": "fs_write",
                    "args": {
                        "command": "create",
                        "file_text": "Hello, world!",
                        "path": "/file.txt",
                    }
                }
            ],
            [
                "Hope that looks good to you!",
            ],
        ]));

        let tool_manager = ToolManager::default();
        let tool_config = serde_json::from_str::<HashMap<String, ToolSpec>>(include_str!("tools/tool_index.json"))
            .expect("Tools failed to load");
        ChatSession::new(
            &mut os,
            std::io::stdout(),
            std::io::stderr(),
            "fake_conv_id",
            None,
            InputSource::new_mock(vec![
                "create a new file".to_string(),
                "y".to_string(),
                "exit".to_string(),
            ]),
            false,
            || Some(80),
            tool_manager,
            None,
            None,
            tool_config,
            ToolPermissions::new(0),
            true,
        )
        .await
        .unwrap()
        .spawn(&mut os)
        .await
        .unwrap();

        assert_eq!(os.fs.read_to_string("/file.txt").await.unwrap(), "Hello, world!\n");
    }

    #[tokio::test]
    async fn test_flow_tool_permissions() {
        let mut os = Os::new().await.unwrap();
        os.client.set_mock_output(serde_json::json!([
            [
                "Ok",
                {
                    "tool_use_id": "1",
                    "name": "fs_write",
                    "args": {
                        "command": "create",
                        "file_text": "Hello, world!",
                        "path": "/file1.txt",
                    }
                }
            ],
            [
                "Done",
            ],
            [
                "Ok",
                {
                    "tool_use_id": "1",
                    "name": "fs_write",
                    "args": {
                        "command": "create",
                        "file_text": "Hello, world!",
                        "path": "/file2.txt",
                    }
                }
            ],
            [
                "Done",
            ],
            [
                "Ok",
                {
                    "tool_use_id": "1",
                    "name": "fs_write",
                    "args": {
                        "command": "create",
                        "file_text": "Hello, world!",
                        "path": "/file3.txt",
                    }
                }
            ],
            [
                "Done",
            ],
            [
                "Ok",
                {
                    "tool_use_id": "1",
                    "name": "fs_write",
                    "args": {
                        "command": "create",
                        "file_text": "Hello, world!",
                        "path": "/file4.txt",
                    }
                }
            ],
            [
                "Ok, I won't make it.",
            ],
            [
                "Ok",
                {
                    "tool_use_id": "1",
                    "name": "fs_write",
                    "args": {
                        "command": "create",
                        "file_text": "Hello, world!",
                        "path": "/file5.txt",
                    }
                }
            ],
            [
                "Done",
            ],
            [
                "Ok",
                {
                    "tool_use_id": "1",
                    "name": "fs_write",
                    "args": {
                        "command": "create",
                        "file_text": "Hello, world!",
                        "path": "/file6.txt",
                    }
                }
            ],
            [
                "Ok, I won't make it.",
            ],
        ]));

        let tool_manager = ToolManager::default();
        let tool_config = serde_json::from_str::<HashMap<String, ToolSpec>>(include_str!("tools/tool_index.json"))
            .expect("Tools failed to load");
        ChatSession::new(
            &mut os,
            std::io::stdout(),
            std::io::stderr(),
            "fake_conv_id",
            None,
            InputSource::new_mock(vec![
                "/tools".to_string(),
                "/tools help".to_string(),
                "create a new file".to_string(),
                "y".to_string(),
                "create a new file".to_string(),
                "t".to_string(),
                "create a new file".to_string(), // should make without prompting due to 't'
                "/tools untrust fs_write".to_string(),
                "create a file".to_string(), // prompt again due to untrust
                "n".to_string(),             // cancel
                "/tools trust fs_write".to_string(),
                "create a file".to_string(), // again without prompting due to '/tools trust'
                "/tools reset".to_string(),
                "create a file".to_string(), // prompt again due to reset
                "n".to_string(),             // cancel
                "exit".to_string(),
            ]),
            false,
            || Some(80),
            tool_manager,
            None,
            None,
            tool_config,
            ToolPermissions::new(0),
            true,
        )
        .await
        .unwrap()
        .spawn(&mut os)
        .await
        .unwrap();

        assert_eq!(os.fs.read_to_string("/file2.txt").await.unwrap(), "Hello, world!\n");
        assert_eq!(os.fs.read_to_string("/file3.txt").await.unwrap(), "Hello, world!\n");
        assert!(!os.fs.exists("/file4.txt"));
        assert_eq!(os.fs.read_to_string("/file5.txt").await.unwrap(), "Hello, world!\n");
        assert!(!os.fs.exists("/file6.txt"));
    }

    #[tokio::test]
    async fn test_flow_multiple_tools() {
        // let _ = tracing_subscriber::fmt::try_init();
        let mut os = Os::new().await.unwrap();
        os.client.set_mock_output(serde_json::json!([
            [
                "Sure, I'll create a file for you",
                {
                    "tool_use_id": "1",
                    "name": "fs_write",
                    "args": {
                        "command": "create",
                        "file_text": "Hello, world!",
                        "path": "/file1.txt",
                    }
                },
                {
                    "tool_use_id": "2",
                    "name": "fs_write",
                    "args": {
                        "command": "create",
                        "file_text": "Hello, world!",
                        "path": "/file2.txt",
                    }
                }
            ],
            [
                "Done",
            ],
            [
                "Sure, I'll create a file for you",
                {
                    "tool_use_id": "1",
                    "name": "fs_write",
                    "args": {
                        "command": "create",
                        "file_text": "Hello, world!",
                        "path": "/file3.txt",
                    }
                },
                {
                    "tool_use_id": "2",
                    "name": "fs_write",
                    "args": {
                        "command": "create",
                        "file_text": "Hello, world!",
                        "path": "/file4.txt",
                    }
                }
            ],
            [
                "Done",
            ],
        ]));

        let tool_manager = ToolManager::default();
        let tool_config = serde_json::from_str::<HashMap<String, ToolSpec>>(include_str!("tools/tool_index.json"))
            .expect("Tools failed to load");
        ChatSession::new(
            &mut os,
            std::io::stdout(),
            std::io::stderr(),
            "fake_conv_id",
            None,
            InputSource::new_mock(vec![
                "create 2 new files parallel".to_string(),
                "t".to_string(),
                "/tools reset".to_string(),
                "create 2 new files parallel".to_string(),
                "y".to_string(),
                "y".to_string(),
                "exit".to_string(),
            ]),
            false,
            || Some(80),
            tool_manager,
            None,
            None,
            tool_config,
            ToolPermissions::new(0),
            true,
        )
        .await
        .unwrap()
        .spawn(&mut os)
        .await
        .unwrap();

        assert_eq!(os.fs.read_to_string("/file1.txt").await.unwrap(), "Hello, world!\n");
        assert_eq!(os.fs.read_to_string("/file2.txt").await.unwrap(), "Hello, world!\n");
        assert_eq!(os.fs.read_to_string("/file3.txt").await.unwrap(), "Hello, world!\n");
        assert_eq!(os.fs.read_to_string("/file4.txt").await.unwrap(), "Hello, world!\n");
    }

    #[tokio::test]
    async fn test_flow_tools_trust_all() {
        // let _ = tracing_subscriber::fmt::try_init();
        let mut os = Os::new().await.unwrap();
        os.client.set_mock_output(serde_json::json!([
            [
                "Sure, I'll create a file for you",
                {
                    "tool_use_id": "1",
                    "name": "fs_write",
                    "args": {
                        "command": "create",
                        "file_text": "Hello, world!",
                        "path": "/file1.txt",
                    }
                }
            ],
            [
                "Done",
            ],
            [
                "Sure, I'll create a file for you",
                {
                    "tool_use_id": "1",
                    "name": "fs_write",
                    "args": {
                        "command": "create",
                        "file_text": "Hello, world!",
                        "path": "/file3.txt",
                    }
                }
            ],
            [
                "Ok I won't.",
            ],
        ]));

        let tool_manager = ToolManager::default();
        let tool_config = serde_json::from_str::<HashMap<String, ToolSpec>>(include_str!("tools/tool_index.json"))
            .expect("Tools failed to load");
        ChatSession::new(
            &mut os,
            std::io::stdout(),
            std::io::stderr(),
            "fake_conv_id",
            None,
            InputSource::new_mock(vec![
                "/tools trust-all".to_string(),
                "create a new file".to_string(),
                "/tools reset".to_string(),
                "create a new file".to_string(),
                "exit".to_string(),
            ]),
            false,
            || Some(80),
            tool_manager,
            None,
            None,
            tool_config,
            ToolPermissions::new(0),
            true,
        )
        .await
        .unwrap()
        .spawn(&mut os)
        .await
        .unwrap();

        assert_eq!(os.fs.read_to_string("/file1.txt").await.unwrap(), "Hello, world!\n");
        assert!(!os.fs.exists("/file2.txt"));
    }

    #[test]
    fn test_editor_content_processing() {
        // Since we no longer have template replacement, this test is simplified
        let cases = vec![
            ("My content", "My content"),
            ("My content with newline\n", "My content with newline"),
            ("", ""),
        ];

        for (input, expected) in cases {
            let processed = input.trim().to_string();
            assert_eq!(processed, expected.trim().to_string(), "Failed for input: {}", input);
        }
    }

    #[tokio::test]
    async fn test_subscribe_flow() {
        let mut os = Os::new().await.unwrap();
        os.client.set_mock_output(serde_json::Value::Array(vec![]));
        let tool_manager = ToolManager::default();
        let tool_config = serde_json::from_str::<HashMap<String, ToolSpec>>(include_str!("tools/tool_index.json"))
            .expect("Tools failed to load");
        ChatSession::new(
            &mut os,
            std::io::stdout(),
            std::io::stderr(),
            "fake_conv_id",
            None,
            InputSource::new_mock(vec!["/subscribe".to_string(), "y".to_string(), "/quit".to_string()]),
            false,
            || Some(80),
            tool_manager,
            None,
            None,
            tool_config,
            ToolPermissions::new(0),
            true,
        )
        .await
        .unwrap()
        .spawn(&mut os)
        .await
        .unwrap();
    }
}<|MERGE_RESOLUTION|>--- conflicted
+++ resolved
@@ -2026,66 +2026,6 @@
     }
 }
 
-<<<<<<< HEAD
-/// Testing helper
-fn split_tool_use_event(value: &Map<String, serde_json::Value>) -> Vec<ChatResponseStream> {
-    let tool_use_id = value.get("tool_use_id").unwrap().as_str().unwrap().to_string();
-    let name = value.get("name").unwrap().as_str().unwrap().to_string();
-    let args_str = value.get("args").unwrap().to_string();
-    let split_point = args_str.len() / 2;
-    vec![
-        ChatResponseStream::ToolUseEvent {
-            tool_use_id: tool_use_id.clone(),
-            name: name.clone(),
-            input: None,
-            stop: None,
-        },
-        ChatResponseStream::ToolUseEvent {
-            tool_use_id: tool_use_id.clone(),
-            name: name.clone(),
-            input: Some(args_str.split_at(split_point).0.to_string()),
-            stop: None,
-        },
-        ChatResponseStream::ToolUseEvent {
-            tool_use_id: tool_use_id.clone(),
-            name: name.clone(),
-            input: Some(args_str.split_at(split_point).1.to_string()),
-            stop: None,
-        },
-        ChatResponseStream::ToolUseEvent {
-            tool_use_id: tool_use_id.clone(),
-            name: name.clone(),
-            input: None,
-            stop: Some(true),
-        },
-    ]
-}
-
-/// Testing helper
-fn create_stream(model_responses: serde_json::Value) -> StreamingClient {
-    let mut mock = Vec::new();
-    for response in model_responses.as_array().unwrap() {
-        let mut stream = Vec::new();
-        for event in response.as_array().unwrap() {
-            match event {
-                serde_json::Value::String(assistant_text) => {
-                    stream.push(ChatResponseStream::AssistantResponseEvent {
-                        content: assistant_text.clone(),
-                    });
-                },
-                serde_json::Value::Object(tool_use) => {
-                    stream.append(&mut split_tool_use_event(tool_use));
-                },
-                other => panic!("Unexpected value: {:?}", other),
-            }
-        }
-        mock.push(stream);
-    }
-    StreamingClient::mock(mock)
-}
-
-=======
->>>>>>> f4b2a500
 /// Replaces amzn_codewhisperer_client::types::SubscriptionStatus with a more descriptive type.
 /// See response expectations in [`get_subscription_status`] for reasoning.
 #[derive(Debug, Clone, PartialEq, Eq)]
