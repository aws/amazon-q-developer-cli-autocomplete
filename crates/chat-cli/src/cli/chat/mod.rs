mod cli;
mod consts;
mod context;
<<<<<<< HEAD
mod conversation_state;
mod error_formatter;
mod hooks;
=======
mod conversation;
>>>>>>> d8ea18f6
mod input_source;
mod message;
mod parse;
mod parser;
mod prompt;
mod prompt_parser;
mod server_messenger;
#[cfg(unix)]
mod skim_integration;
mod token_counter;
pub mod tool_manager;
pub mod tools;
pub mod util;

use std::borrow::Cow;
use std::collections::{
    HashMap,
    HashSet,
    VecDeque,
};
use std::io::Write;
use std::process::ExitCode;
use std::sync::Arc;
use std::time::Duration;

use amzn_codewhisperer_client::types::SubscriptionStatus;
use clap::{
    Args,
    Parser,
};
use consts::DUMMY_TOOL_NAME;
use context::ContextManager;
pub use conversation::ConversationState;
use conversation::TokenWarningLevel;
use crossterm::style::{
    Attribute,
    Color,
    Stylize,
};
use crossterm::{
    cursor,
    execute,
    queue,
    style,
    terminal,
};
use eyre::{
    Report,
    Result,
    bail,
    eyre,
};
use input_source::InputSource;
use message::{
    AssistantMessage,
    AssistantToolUse,
    ToolUseResult,
    ToolUseResultBlock,
};
use parse::{
    ParseState,
    interpret_markdown,
};
use parser::{
    RecvErrorKind,
    ResponseParser,
};
use regex::Regex;
use serde_json::Map;
use spinners::{
    Spinner,
    Spinners,
};
use thiserror::Error;
use time::OffsetDateTime;
use token_counter::TokenCounter;
use tokio::signal::ctrl_c;
use tool_manager::{
    McpServerConfig,
    ToolManager,
    ToolManagerBuilder,
};
use tools::gh_issue::GhIssueContext;
use tools::{
    OutputKind,
    QueuedTool,
    Tool,
    ToolPermissions,
    ToolSpec,
};
use tracing::{
    debug,
    error,
    info,
    trace,
    warn,
};
use util::images::RichImageBlock;
use util::ui::draw_box;
use util::{
    animate_output,
    play_notification_bell,
};
use winnow::Partial;
use winnow::stream::Offset;

use crate::api_client::clients::SendMessageOutput;
use crate::api_client::model::{
    ChatResponseStream,
    Tool as FigTool,
    ToolResultStatus,
};
use crate::api_client::{
    ApiClientError,
    Client,
    StreamingClient,
};
use crate::auth::AuthError;
use crate::auth::builder_id::is_idc_user;
use crate::cli::chat::cli::SlashCommand;
use crate::cli::chat::cli::model::{
    MODEL_OPTIONS,
    default_model_id,
};
use crate::cli::chat::cli::prompts::GetPromptError;
use crate::database::Database;
use crate::database::settings::Setting;
use crate::mcp_client::Prompt;
use crate::platform::Context;
use crate::telemetry::core::ToolUseEventBuilder;
use crate::telemetry::{
    ReasonCode,
    TelemetryResult,
    TelemetryThread,
    get_error_reason,
};

const LIMIT_REACHED_TEXT: &str = color_print::cstr! { "You've used all your free requests for this month. You have two options:
1. Upgrade to a paid subscription for increased limits. See our Pricing page for what's included> <blue!>https://aws.amazon.com/q/developer/pricing/</blue!>
2. Wait until next month when your limit automatically resets." };

#[derive(Debug, Clone, PartialEq, Eq, Default, Args)]
pub struct ChatArgs {
    /// Resumes the previous conversation from this directory.
    #[arg(short, long)]
    pub resume: bool,
    /// Context profile to use
    #[arg(long = "profile")]
    pub profile: Option<String>,
    /// Current model to use
    #[arg(long = "model")]
    pub model: Option<String>,
    /// Allows the model to use any tool to run commands without asking for confirmation.
    #[arg(long)]
    pub trust_all_tools: bool,
    /// Trust only this set of tools. Example: trust some tools:
    /// '--trust-tools=fs_read,fs_write', trust no tools: '--trust-tools='
    #[arg(long, value_delimiter = ',', value_name = "TOOL_NAMES")]
    pub trust_tools: Option<Vec<String>>,
    /// Whether the command should run without expecting user input
    #[arg(long)]
    pub non_interactive: bool,
    /// The first question to ask
    pub input: Option<String>,
}

impl ChatArgs {
    pub async fn execute(
        self,
        ctx: &mut Context,
        database: &mut Database,
        telemetry: &TelemetryThread,
    ) -> Result<ExitCode> {
        if self.non_interactive && self.input.is_none() {
            bail!("Input must be supplied when --non-interactive is set");
        }

        let stdout = std::io::stdout();
        let mut stderr = std::io::stderr();

        let client = match ctx.env.get("Q_MOCK_CHAT_RESPONSE") {
            Ok(json) => create_stream(serde_json::from_str(std::fs::read_to_string(json)?.as_str())?),
            _ => StreamingClient::new(database).await?,
        };

        let mcp_server_configs = match McpServerConfig::load_config(&mut stderr).await {
            Ok(config) => {
                if !database.settings.get_bool(Setting::McpLoadedBefore).unwrap_or(false) {
                    execute!(
                        stderr,
                        style::Print(
                            "To learn more about MCP safety, see https://docs.aws.amazon.com/amazonq/latest/qdeveloper-ug/command-line-mcp-security.html\n\n"
                        )
                    )?;
                }
                database.settings.set(Setting::McpLoadedBefore, true).await?;
                config
            },
            Err(e) => {
                warn!("No mcp server config loaded: {}", e);
                McpServerConfig::default()
            },
        };

        // If profile is specified, verify it exists before starting the chat
        if let Some(ref profile_name) = self.profile {
            // Create a temporary context manager to check if the profile exists
            match ContextManager::new(ctx, None).await {
                Ok(context_manager) => {
                    let profiles = context_manager.list_profiles(ctx).await?;
                    if !profiles.contains(profile_name) {
                        bail!(
                            "Profile '{}' does not exist. Available profiles: {}",
                            profile_name,
                            profiles.join(", ")
                        );
                    }
                },
                Err(e) => {
                    warn!("Failed to initialize context manager to verify profile: {}", e);
                    // Continue without verification if context manager can't be initialized
                },
            }
        }

        // If modelId is specified, verify it exists before starting the chat
        let model_id: Option<String> = if let Some(model_name) = self.model {
            let model_name_lower = model_name.to_lowercase();
            match MODEL_OPTIONS.iter().find(|opt| opt.name == model_name_lower) {
                Some(opt) => Some((opt.model_id).to_string()),
                None => {
                    let available_names: Vec<&str> = MODEL_OPTIONS.iter().map(|opt| opt.name).collect();
                    bail!(
                        "Model '{}' does not exist. Available models: {}",
                        model_name,
                        available_names.join(", ")
                    );
                },
            }
        } else {
            None
        };

        let conversation_id = uuid::Uuid::new_v4().to_string();
        info!(?conversation_id, "Generated new conversation id");
        let (prompt_request_sender, prompt_request_receiver) = std::sync::mpsc::channel::<Option<String>>();
        let (prompt_response_sender, prompt_response_receiver) = std::sync::mpsc::channel::<Vec<String>>();
        let mut tool_manager = ToolManagerBuilder::default()
            .mcp_server_config(mcp_server_configs)
            .prompt_list_sender(prompt_response_sender)
            .prompt_list_receiver(prompt_request_receiver)
            .conversation_id(&conversation_id)
            .build(telemetry, Box::new(std::io::stderr()), !self.non_interactive)
            .await?;
        let tool_config = tool_manager.load_tools(database, &mut stderr).await?;
        let mut tool_permissions = ToolPermissions::new(tool_config.len());

        if self.trust_all_tools {
            tool_permissions.trust_all = true;
            for tool in tool_config.values() {
                tool_permissions.trust_tool(&tool.name);
            }
        } else if let Some(trusted) = self.trust_tools.map(|vec| vec.into_iter().collect::<HashSet<_>>()) {
            for tool in tool_config.values() {
                if trusted.contains(&tool.name) {
                    tool_permissions.trust_tool(&tool.name);
                } else {
                    tool_permissions.untrust_tool(&tool.name);
                }
            }
        }

        ChatSession::new(
            ctx,
            database,
            stdout,
            stderr,
            &conversation_id,
            self.input,
            InputSource::new(database, prompt_request_sender, prompt_response_receiver)?,
            self.resume,
            client,
            || terminal::window_size().map(|s| s.columns.into()).ok(),
            tool_manager,
            self.profile,
            model_id,
            tool_config,
            tool_permissions,
            !self.non_interactive,
        )
        .await?
        .spawn(ctx, database, telemetry)
        .await
        .map(|_| ExitCode::SUCCESS)
    }
}

const WELCOME_TEXT: &str = color_print::cstr! {"<cyan!>
    ⢠⣶⣶⣦⠀⠀⠀⠀⠀⠀⠀⠀⠀⠀⠀⠀⠀⠀⠀⠀⠀⠀⠀⠀⠀⠀⠀⠀⠀⠀⠀⠀⠀⠀⠀⠀⠀⠀⠀⠀⠀⠀⠀⠀⠀⠀⠀⠀⠀⠀⠀⠀⠀⠀⠀⠀⠀⠀⠀⠀⠀⠀⠀⠀⢀⣤⣶⣿⣿⣿⣶⣦⡀⠀
 ⠀⠀⠀⣾⡿⢻⣿⡆⠀⠀⠀⢀⣄⡄⢀⣠⣤⣤⡀⢀⣠⣤⣤⡀⠀⠀⢀⣠⣤⣤⣤⣄⠀⠀⢀⣤⣤⣤⣤⣤⣤⡀⠀⠀⣀⣤⣤⣤⣀⠀⠀⠀⢠⣤⡀⣀⣤⣤⣄⡀⠀⠀⠀⠀⠀⠀⢠⣿⣿⠋⠀⠀⠀⠙⣿⣿⡆
 ⠀⠀⣼⣿⠇⠀⣿⣿⡄⠀⠀⢸⣿⣿⠛⠉⠻⣿⣿⠛⠉⠛⣿⣿⠀⠀⠘⠛⠉⠉⠻⣿⣧⠀⠈⠛⠛⠛⣻⣿⡿⠀⢀⣾⣿⠛⠉⠻⣿⣷⡀⠀⢸⣿⡟⠛⠉⢻⣿⣷⠀⠀⠀⠀⠀⠀⣼⣿⡏⠀⠀⠀⠀⠀⢸⣿⣿
 ⠀⢰⣿⣿⣤⣤⣼⣿⣷⠀⠀⢸⣿⣿⠀⠀⠀⣿⣿⠀⠀⠀⣿⣿⠀⠀⢀⣴⣶⣶⣶⣿⣿⠀⠀⠀⣠⣾⡿⠋⠀⠀⢸⣿⣿⠀⠀⠀⣿⣿⡇⠀⢸⣿⡇⠀⠀⢸⣿⣿⠀⠀⠀⠀⠀⠀⢹⣿⣇⠀⠀⠀⠀⠀⢸⣿⡿
 ⢀⣿⣿⠋⠉⠉⠉⢻⣿⣇⠀⢸⣿⣿⠀⠀⠀⣿⣿⠀⠀⠀⣿⣿⠀⠀⣿⣿⡀⠀⣠⣿⣿⠀⢀⣴⣿⣋⣀⣀⣀⡀⠘⣿⣿⣄⣀⣠⣿⣿⠃⠀⢸⣿⡇⠀⠀⢸⣿⣿⠀⠀⠀⠀⠀⠀⠈⢿⣿⣦⣀⣀⣀⣴⣿⡿⠃
 ⠚⠛⠋⠀⠀⠀⠀⠘⠛⠛⠀⠘⠛⠛⠀⠀⠀⠛⠛⠀⠀⠀⠛⠛⠀⠀⠙⠻⠿⠟⠋⠛⠛⠀⠘⠛⠛⠛⠛⠛⠛⠃⠀⠈⠛⠿⠿⠿⠛⠁⠀⠀⠘⠛⠃⠀⠀⠘⠛⠛⠀⠀⠀⠀⠀⠀⠀⠀⠙⠛⠿⢿⣿⣿⣋⠀⠀
 ⠀⠀⠀⠀⠀⠀⠀⠀⠀⠀⠀⠀⠀⠀⠀⠀⠀⠀⠀⠀⠀⠀⠀⠀⠀⠀⠀⠀⠀⠀⠀⠀⠀⠀⠀⠀⠀⠀⠀⠀⠀⠀⠀⠀⠀⠀⠀⠀⠀⠀⠀⠀⠀⠀⠀⠀⠀⠀⠀⠀⠀⠀⠀⠀⠀⠀⠀⠀⠀⠀⠀⠀⠈⠛⠿⢿⡧</cyan!>"};

const SMALL_SCREEN_WELCOME_TEXT: &str = color_print::cstr! {"<em>Welcome to <cyan!>Amazon Q</cyan!>!</em>"};
const RESUME_TEXT: &str = color_print::cstr! {"<em>Picking up where we left off...</em>"};

// Only show the model-related tip for now to make users aware of this feature.
const ROTATING_TIPS: [&str; 16] = [
    color_print::cstr! {"You can resume the last conversation from your current directory by launching with
    <green!>q chat --resume</green!>"},
    color_print::cstr! {"Get notified whenever Q CLI finishes responding.
    Just run <green!>q settings chat.enableNotifications true</green!>"},
    color_print::cstr! {"You can use
    <green!>/editor</green!> to edit your prompt with a vim-like experience"},
    color_print::cstr! {"<green!>/usage</green!> shows you a visual breakdown of your current context window usage"},
    color_print::cstr! {"Get notified whenever Q CLI finishes responding. Just run <green!>q settings
    chat.enableNotifications true</green!>"},
    color_print::cstr! {"You can execute bash commands by typing
    <green!>!</green!> followed by the command"},
    color_print::cstr! {"Q can use tools without asking for
    confirmation every time. Give <green!>/tools trust</green!> a try"},
    color_print::cstr! {"You can
    programmatically inject context to your prompts by using hooks. Check out <green!>/context hooks
    help</green!>"},
    color_print::cstr! {"You can use <green!>/compact</green!> to replace the conversation
    history with its summary to free up the context space"},
    color_print::cstr! {"If you want to file an issue
    to the Q CLI team, just tell me, or run <green!>q issue</green!>"},
    color_print::cstr! {"You can enable
    custom tools with <green!>MCP servers</green!>. Learn more with /help"},
    color_print::cstr! {"You can
    specify wait time (in ms) for mcp server loading with <green!>q settings mcp.initTimeout {timeout in
    int}</green!>. Servers that takes longer than the specified time will continue to load in the background. Use
    /tools to see pending servers."},
    color_print::cstr! {"You can see the server load status as well as any
    warnings or errors associated with <green!>/mcp</green!>"},
    color_print::cstr! {"Use <green!>/model</green!> to select the model to use for this conversation"},
    color_print::cstr! {"Set a default model by running <green!>q settings chat.defaultModel MODEL</green!>. Run <green!>/model</green!> to learn more."},
    color_print::cstr! {"Run <green!>/prompts</green!> to learn how to build & run repeatable workflows"},
];

const GREETING_BREAK_POINT: usize = 80;

const POPULAR_SHORTCUTS: &str = color_print::cstr! {"<black!><green!>/help</green!> all commands  <em>•</em>  <green!>ctrl + j</green!> new lines  <em>•</em>  <green!>ctrl + s</green!> fuzzy search</black!>"};
const SMALL_SCREEN_POPULAR_SHORTCUTS: &str = color_print::cstr! {"<black!><green!>/help</green!> all commands
<green!>ctrl + j</green!> new lines
<green!>ctrl + s</green!> fuzzy search
</black!>"};

const RESPONSE_TIMEOUT_CONTENT: &str = "Response timed out - message took too long to generate";
const TRUST_ALL_TEXT: &str = color_print::cstr! {"<green!>All tools are now trusted (<red!>!</red!>). Amazon Q will execute tools <bold>without</bold> asking for confirmation.\
\nAgents can sometimes do unexpected things so understand the risks.</green!>
\nLearn more at https://docs.aws.amazon.com/amazonq/latest/qdeveloper-ug/command-line-chat-security.html#command-line-chat-trustall-safety"};

const TOOL_BULLET: &str = " ● ";
const CONTINUATION_LINE: &str = " ⋮ ";
const PURPOSE_ARROW: &str = " ↳ ";

/// Enum used to denote the origin of a tool use event
enum ToolUseStatus {
    /// Variant denotes that the tool use event associated with chat context is a direct result of
    /// a user request
    Idle,
    /// Variant denotes that the tool use event associated with the chat context is a result of a
    /// retry for one or more previously attempted tool use. The tuple is the utterance id
    /// associated with the original user request that necessitated the tool use
    RetryInProgress(String),
}

#[derive(Debug, Error)]
pub enum ChatError {
    #[error("{0}")]
    Client(#[from] crate::api_client::ApiClientError),
    #[error("{0}")]
    Auth(#[from] AuthError),
    #[error("{0}")]
    ResponseStream(#[from] parser::RecvError),
    #[error("{0}")]
    Std(#[from] std::io::Error),
    #[error("{0}")]
    Readline(#[from] rustyline::error::ReadlineError),
    #[error("{0}")]
    Custom(Cow<'static, str>),
    #[error("interrupted")]
    Interrupted { tool_uses: Option<Vec<QueuedTool>> },
    #[error(transparent)]
    GetPromptError(#[from] GetPromptError),
}

impl ChatError {
    fn status_code(&self) -> Option<u16> {
        match self {
            ChatError::Client(e) => e.status_code(),
            ChatError::Auth(_) => None,
            ChatError::ResponseStream(_) => None,
            ChatError::Std(_) => None,
            ChatError::Readline(_) => None,
            ChatError::Custom(_) => None,
            ChatError::Interrupted { .. } => None,
            ChatError::GetPromptError(_) => None,
        }
    }
}

impl ReasonCode for ChatError {
    fn reason_code(&self) -> String {
        match self {
            ChatError::Client(e) => e.reason_code(),
            ChatError::ResponseStream(e) => e.reason_code(),
            ChatError::Std(_) => "StdIoError".to_string(),
            ChatError::Readline(_) => "ReadlineError".to_string(),
            ChatError::Custom(_) => "GenericError".to_string(),
            ChatError::Interrupted { .. } => "Interrupted".to_string(),
            ChatError::GetPromptError(_) => "GetPromptError".to_string(),
            ChatError::Auth(_) => "AuthError".to_string(),
        }
    }
}

pub struct ChatSession {
    /// For output read by humans and machine
    pub stdout: std::io::Stdout,
    /// For display output, only read by humans
    pub stderr: std::io::Stderr,
    initial_input: Option<String>,
    /// Whether we're starting a new conversation or continuing an old one.
    existing_conversation: bool,
    input_source: InputSource,
    /// The client to use to interact with the model.
    client: StreamingClient,
    /// Width of the terminal, required for [ParseState].
    terminal_width_provider: fn() -> Option<usize>,
    spinner: Option<Spinner>,
    /// [ConversationState].
    conversation: ConversationState,
    tool_uses: Vec<QueuedTool>,
    pending_tool_index: Option<usize>,
    /// State to track tools that need confirmation.
    tool_permissions: ToolPermissions,
    /// Telemetry events to be sent as part of the conversation.
    tool_use_telemetry_events: HashMap<String, ToolUseEventBuilder>,
    /// State used to keep track of tool use relation
    tool_use_status: ToolUseStatus,
    /// Any failed requests that could be useful for error report/debugging
    failed_request_ids: Vec<String>,
    /// Pending prompts to be sent
    pending_prompts: VecDeque<Prompt>,
    interactive: bool,
    inner: Option<ChatState>,
}

impl ChatSession {
    #[allow(clippy::too_many_arguments)]
    pub async fn new(
        ctx: &mut Context,
        database: &mut Database,
        stdout: std::io::Stdout,
        stderr: std::io::Stderr,
        conversation_id: &str,
        mut input: Option<String>,
        input_source: InputSource,
        resume_conversation: bool,
        client: StreamingClient,
        terminal_width_provider: fn() -> Option<usize>,
        tool_manager: ToolManager,
        profile: Option<String>,
        model_id: Option<String>,
        tool_config: HashMap<String, ToolSpec>,
        tool_permissions: ToolPermissions,
        interactive: bool,
    ) -> Result<Self> {
        let valid_model_id = model_id
            .or_else(|| {
                database
                    .settings
                    .get_string(Setting::ChatDefaultModel)
                    .and_then(|model_name| {
                        MODEL_OPTIONS
                            .iter()
                            .find(|opt| opt.name == model_name)
                            .map(|opt| opt.model_id.to_owned())
                    })
            })
            .unwrap_or_else(|| default_model_id(database).to_owned());

        // Reload prior conversation
        let mut existing_conversation = false;
        let previous_conversation = std::env::current_dir()
            .ok()
            .and_then(|cwd| database.get_conversation_by_path(cwd).ok())
            .flatten();

        // Only restore conversations where there were actual messages.
        // Prevents edge case where user clears conversation then exits without chatting.
        let conversation = match resume_conversation
            && previous_conversation
                .as_ref()
                .is_some_and(|cs| !cs.history().is_empty())
        {
            true => {
                let mut cs = previous_conversation.unwrap();
                existing_conversation = true;
                cs.reload_serialized_state(ctx).await;
                input = Some(input.unwrap_or("In a few words, summarize our conversation so far.".to_owned()));
                cs.tool_manager = tool_manager;
                cs.update_state(true).await;
                cs.enforce_tool_use_history_invariants();
                cs
            },
            false => {
                ConversationState::new(
                    ctx,
                    conversation_id,
                    tool_config,
                    profile,
                    tool_manager,
                    Some(valid_model_id),
                )
                .await
            },
        };

        Ok(Self {
            stdout,
            stderr,
            initial_input: input,
            existing_conversation,
            input_source,
            client,
            terminal_width_provider,
            spinner: None,
            tool_permissions,
            conversation,
            tool_uses: vec![],
            pending_tool_index: None,
            tool_use_telemetry_events: HashMap::new(),
            tool_use_status: ToolUseStatus::Idle,
            failed_request_ids: Vec::new(),
            pending_prompts: VecDeque::new(),
            interactive,
            inner: Some(ChatState::default()),
        })
    }

    pub async fn next(
        &mut self,
        ctx: &mut Context,
        database: &mut Database,
        telemetry: &TelemetryThread,
    ) -> Result<(), ChatError> {
        // Update conversation state with new tool information
        self.conversation.update_state(false).await;

        let ctrl_c_stream = ctrl_c();
        let result = match self.inner.take().expect("state must always be Some") {
            ChatState::PromptUser { skip_printing_tools } => {
                if !self.interactive {
                    self.inner = Some(ChatState::Exit);
                    return Ok(());
                }

                self.prompt_user(ctx, database, skip_printing_tools).await
            },
            ChatState::HandleInput { input } => {
                tokio::select! {
                    res = self.handle_input(ctx, database, telemetry, input) => res,
                    Ok(_) = ctrl_c_stream => Err(ChatError::Interrupted { tool_uses: Some(self.tool_uses.clone()) })
                }
            },
            ChatState::CompactHistory { prompt, show_summary } => {
                tokio::select! {
                    res = self.compact_history(ctx, database, telemetry, prompt, show_summary) => res,
                    Ok(_) = ctrl_c_stream => Err(ChatError::Interrupted { tool_uses: Some(self.tool_uses.clone()) })
                }
            },
            ChatState::ExecuteTools => {
                let tool_uses_clone = self.tool_uses.clone();
                tokio::select! {
                    res = self.tool_use_execute(ctx, database, telemetry) => res,
                    Ok(_) = ctrl_c_stream => Err(ChatError::Interrupted { tool_uses: Some(tool_uses_clone) })
                }
            },
            ChatState::ValidateTools(tool_uses) => {
                tokio::select! {
                    res = self.validate_tools(ctx, telemetry, tool_uses) => res,
                    Ok(_) = ctrl_c_stream => Err(ChatError::Interrupted { tool_uses: None })
                }
            },
            ChatState::HandleResponseStream(response) => tokio::select! {
                res = self.handle_response(ctx, database, telemetry, response) => res,
                Ok(_) = ctrl_c_stream => {
                    self.send_chat_telemetry(database, telemetry, None, TelemetryResult::Cancelled, None, None, None).await;
                    Err(ChatError::Interrupted { tool_uses: None })
                }
            },
            ChatState::Exit => return Ok(()),
        };

        let err = match result {
            Ok(state) => {
                self.inner = Some(state);
                return Ok(());
            },
            Err(err) => err,
        };

        // We encountered an error. Handle it.
        error!(?err, "An error occurred processing the current state");
        let (reason, reason_desc) = get_error_reason(&err);
        self.send_error_telemetry(database, telemetry, reason, Some(reason_desc), err.status_code())
            .await;

        if self.spinner.is_some() {
            drop(self.spinner.take());
            queue!(
                self.stderr,
                terminal::Clear(terminal::ClearType::CurrentLine),
                cursor::MoveToColumn(0),
            )?;
        }

        let (context, report) = match err {
            ChatError::Interrupted { tool_uses: ref inter } => {
                execute!(self.stderr, style::Print("\n\n"))?;

                // If there was an interrupt during tool execution, then we add fake
                // messages to "reset" the chat state.
                match inter {
                    Some(tool_uses) if !tool_uses.is_empty() => {
                        self.conversation
                            .abandon_tool_use(tool_uses, "The user interrupted the tool execution.".to_string());
                        let _ = self
                            .conversation
                            .as_sendable_conversation_state(ctx, &mut self.stderr, false)
                            .await?;
                        self.conversation.push_assistant_message(
                            AssistantMessage::new_response(
                                None,
                                "Tool uses were interrupted, waiting for the next user prompt".to_string(),
                            ),
                            database,
                        );
                    },
                    _ => (),
                }

                ("Tool use was interrupted", Report::from(err))
            },
            ChatError::Client(err) => match err {
                // Errors from attempting to send too large of a conversation history. In
                // this case, attempt to automatically compact the history for the user.
                ApiClientError::ContextWindowOverflow { .. } => {
                    if !self.conversation.can_create_summary_request(ctx).await? {
                        execute!(
                            self.stderr,
                            style::SetForegroundColor(Color::Red),
                            style::Print("Your conversation is too large to continue.\n"),
                            style::SetForegroundColor(Color::Reset),
                            style::Print(format!("• Run {} to analyze your context usage\n", "/usage".green())),
                            style::Print(format!("• Run {} to reset your conversation state\n", "/clear".green())),
                            style::SetAttribute(Attribute::Reset),
                            style::Print("\n\n"),
                        )?;

                        self.conversation.reset_next_user_message();
                        self.inner = Some(ChatState::PromptUser {
                            skip_printing_tools: false,
                        });

                        return Ok(());
                    }

                    self.inner = Some(ChatState::CompactHistory {
                        prompt: None,
                        show_summary: false,
                    });

                    (
                        "The context window has overflowed, summarizing the history...",
                        Report::from(err),
                    )
                },
                ApiClientError::QuotaBreach { message, .. } => (message, Report::from(err)),
                ApiClientError::ModelOverloadedError { request_id, .. } => {
                    let err = format!(
                        "The model you've selected is temporarily unavailable. Please use '/model' to select a different model and try again.{}\n\n",
                        match request_id {
                            Some(id) => format!("\n    Request ID: {}", id),
                            None => "".to_owned(),
                        }
                    );
                    self.conversation.append_transcript(err.clone());
                    ("Amazon Q is having trouble responding right now", eyre!(err))
                },
                ApiClientError::MonthlyLimitReached { .. } => {
                    let subscription_status = get_subscription_status(database).await;
                    if subscription_status.is_err() {
                        execute!(
                            self.stderr,
                            style::SetForegroundColor(Color::Red),
                            style::Print(format!(
                                "Unable to verify subscription status: {}\n\n",
                                subscription_status.as_ref().err().unwrap()
                            )),
                            style::SetForegroundColor(Color::Reset),
                        )?;
                    }

                    execute!(
                        self.stderr,
                        style::SetForegroundColor(Color::Yellow),
                        style::Print("Monthly request limit reached"),
                        style::SetForegroundColor(Color::Reset),
                    )?;

                    let limits_text = format!(
                        "The limits reset on {:02}/01.",
                        OffsetDateTime::now_utc().month().next() as u8
                    );

                    if subscription_status.is_err()
                        || subscription_status.is_ok_and(|s| s == ActualSubscriptionStatus::None)
                    {
                        execute!(
                            self.stderr,
                            style::Print(format!("\n\n{LIMIT_REACHED_TEXT} {limits_text}")),
                            style::SetForegroundColor(Color::DarkGrey),
                            style::Print("\n\nUse "),
                            style::SetForegroundColor(Color::Green),
                            style::Print("/subscribe"),
                            style::SetForegroundColor(Color::DarkGrey),
                            style::Print(" to upgrade your subscription.\n\n"),
                            style::SetForegroundColor(Color::Reset),
                        )?;
                    } else {
                        execute!(
                            self.stderr,
                            style::SetForegroundColor(Color::Yellow),
                            style::Print(format!(" - {limits_text}\n\n")),
                            style::SetForegroundColor(Color::Reset),
                        )?;
                    }

                    self.inner = Some(ChatState::PromptUser {
                        skip_printing_tools: false,
                    });

                    return Ok(());
                },
                _ => ("Amazon Q is having trouble responding right now", Report::from(err)),
            },
            _ => ("Amazon Q is having trouble responding right now", Report::from(err)),
        };

        // Remove non-ASCII and ANSI characters.
        let re = Regex::new(r"((\x9B|\x1B\[)[0-?]*[ -\/]*[@-~])|([^\x00-\x7F]+)").unwrap();

        queue!(
            self.stderr,
            style::SetAttribute(Attribute::Bold),
            style::SetForegroundColor(Color::Red),
        )?;

        let text = re.replace_all(&format!("{}: {:?}\n", context, report), "").into_owned();

        queue!(self.stderr, style::Print(&text),)?;
        self.conversation.append_transcript(text);

        execute!(
            self.stderr,
            style::SetAttribute(Attribute::Reset),
            style::SetForegroundColor(Color::Reset),
        )?;

        self.conversation.enforce_conversation_invariants();
        self.conversation.reset_next_user_message();

        self.inner = Some(ChatState::PromptUser {
            skip_printing_tools: false,
        });

        Ok(())
    }
}

impl Drop for ChatSession {
    fn drop(&mut self) {
        if let Some(spinner) = &mut self.spinner {
            spinner.stop();
        }

        execute!(
            self.stderr,
            cursor::MoveToColumn(0),
            style::SetAttribute(Attribute::Reset),
            style::ResetColor,
            cursor::Show
        )
        .ok();
    }
}

/// The chat execution state.
///
/// Intended to provide more robust handling around state transitions while dealing with, e.g.,
/// tool validation, execution, response stream handling, etc.
#[derive(Debug)]
enum ChatState {
    /// Prompt the user with `tool_uses`, if available.
    PromptUser {
        /// Used to avoid displaying the tool info at inappropriate times, e.g. after clear or help
        /// commands.
        skip_printing_tools: bool,
    },
    /// Handle the user input, depending on if any tools require execution.
    HandleInput { input: String },
    /// Validate the list of tool uses provided by the model.
    ValidateTools(Vec<AssistantToolUse>),
    /// Execute the list of tools.
    ExecuteTools,
    /// Consume the response stream and display to the user.
    HandleResponseStream(SendMessageOutput),
    /// Compact the chat history.
    CompactHistory {
        /// Custom prompt to include as part of history compaction.
        prompt: Option<String>,
        /// Whether or not the summary should be shown on compact success.
        show_summary: bool,
    },
    /// Exit the chat.
    Exit,
}

impl Default for ChatState {
    fn default() -> Self {
        Self::PromptUser {
            skip_printing_tools: false,
        }
    }
}

impl ChatSession {
    async fn spawn(&mut self, ctx: &mut Context, database: &mut Database, telemetry: &TelemetryThread) -> Result<()> {
        let is_small_screen = self.terminal_width() < GREETING_BREAK_POINT;
        if database.settings.get_bool(Setting::ChatGreetingEnabled).unwrap_or(true) {
            let welcome_text = match self.existing_conversation {
                true => RESUME_TEXT,
                false => match is_small_screen {
                    true => SMALL_SCREEN_WELCOME_TEXT,
                    false => WELCOME_TEXT,
                },
            };

            execute!(self.stderr, style::Print(welcome_text), style::Print("\n\n"),)?;

            let tip = ROTATING_TIPS[usize::try_from(rand::random::<u32>()).unwrap_or(0) % ROTATING_TIPS.len()];
            if is_small_screen {
                // If the screen is small, print the tip in a single line
                execute!(
                    self.stderr,
                    style::Print("💡 ".to_string()),
                    style::Print(tip),
                    style::Print("\n")
                )?;
            } else {
                draw_box(
                    &mut self.stderr,
                    "Did you know?",
                    tip,
                    GREETING_BREAK_POINT,
                    Color::DarkGrey,
                )?;
            }

            execute!(
                self.stderr,
                style::Print("\n"),
                style::Print(match is_small_screen {
                    true => SMALL_SCREEN_POPULAR_SHORTCUTS,
                    false => POPULAR_SHORTCUTS,
                }),
                style::Print("\n"),
                style::Print(
                    "━"
                        .repeat(if is_small_screen { 0 } else { GREETING_BREAK_POINT })
                        .dark_grey()
                )
            )?;
            execute!(self.stderr, style::Print("\n"), style::SetForegroundColor(Color::Reset))?;
        }

        if self.all_tools_trusted() {
            queue!(
                self.stderr,
                style::Print(format!(
                    "{}{TRUST_ALL_TEXT}\n\n",
                    if !is_small_screen { "\n" } else { "" }
                ))
            )?;
        }
        self.stderr.flush()?;

        if let Some(ref id) = self.conversation.model {
            if let Some(model_option) = MODEL_OPTIONS.iter().find(|option| option.model_id == *id) {
                execute!(
                    self.stderr,
                    style::SetForegroundColor(Color::Cyan),
                    style::Print(format!("🤖 You are chatting with {}\n", model_option.name)),
                    style::SetForegroundColor(Color::Reset),
                    style::Print("\n")
                )?;
            }
        }

        if let Some(user_input) = self.initial_input.take() {
            self.inner = Some(ChatState::HandleInput { input: user_input });
        }

        while !matches!(self.inner, Some(ChatState::Exit)) {
            self.next(ctx, database, telemetry).await?;
        }

        Ok(())
    }

    /// Compacts the conversation history, replacing the history with a summary generated by the
    /// model.
    ///
    /// The last two user messages in the history are not included in the compaction process.
    #[allow(clippy::too_many_arguments)]
    async fn compact_history(
        &mut self,
        ctx: &Context,
        database: &mut Database,
        telemetry: &TelemetryThread,
        custom_prompt: Option<String>,
        show_summary: bool,
    ) -> Result<ChatState, ChatError> {
        let hist = self.conversation.history();
        debug!(?hist, "compacting history");

        if self.conversation.history().len() < 2 {
            execute!(
                self.stderr,
                style::SetForegroundColor(Color::Yellow),
                style::Print("\nConversation too short to compact.\n\n"),
                style::SetForegroundColor(Color::Reset)
            )?;

            return Ok(ChatState::PromptUser {
                skip_printing_tools: true,
            });
        }

        // Send a request for summarizing the history.
        let summary_state = self
            .conversation
            .create_summary_request(ctx, custom_prompt.as_ref())
            .await?;

        execute!(self.stderr, cursor::Hide, style::Print("\n"))?;
        self.spinner = Some(Spinner::new(Spinners::Dots, "Creating summary...".to_string()));

        let response = self.client.send_message(summary_state).await;

        // TODO(brandonskiser): This is a temporary hotfix for failing compaction. We should instead
        // retry except with less context included.
        let response = match response {
            Ok(res) => res,
            Err(err) => {
                let (reason, reason_desc) = get_error_reason(&err);
                self.send_chat_telemetry(
                    database,
                    telemetry,
                    None,
                    TelemetryResult::Failed,
                    Some(reason),
                    Some(reason_desc),
                    err.status_code(),
                )
                .await;
                match err {
                    ApiClientError::ContextWindowOverflow { .. } => {
                        self.conversation.clear(true);

                        self.spinner.take();
                        execute!(
                            self.stderr,
                            terminal::Clear(terminal::ClearType::CurrentLine),
                            cursor::MoveToColumn(0),
                            style::SetForegroundColor(Color::Yellow),
                            style::Print(
                                "The context window usage has overflowed. Clearing the conversation history.\n\n"
                            ),
                            style::SetAttribute(Attribute::Reset)
                        )?;

                        return Ok(ChatState::PromptUser {
                            skip_printing_tools: true,
                        });
                    },
                    err => return Err(err.into()),
                }
            },
        };

        let request_id = response.request_id().map(|s| s.to_string());
        let summary = {
            let mut parser = ResponseParser::new(response);
            loop {
                match parser.recv().await {
                    Ok(parser::ResponseEvent::EndStream { message }) => {
                        break message.content().to_string();
                    },
                    Ok(_) => (),
                    Err(err) => {
                        if let Some(request_id) = &err.request_id {
                            self.failed_request_ids.push(request_id.clone());
                        };
                        let (reason, reason_desc) = get_error_reason(&err);
                        self.send_chat_telemetry(
                            database,
                            telemetry,
                            err.request_id.clone(),
                            TelemetryResult::Failed,
                            Some(reason),
                            Some(reason_desc),
                            err.status_code(),
                        )
                        .await;
                        return Err(err.into());
                    },
                }
            }
        };

        if self.spinner.is_some() {
            drop(self.spinner.take());
            queue!(
                self.stderr,
                terminal::Clear(terminal::ClearType::CurrentLine),
                cursor::MoveToColumn(0),
                cursor::Show
            )?;
        }

        self.send_chat_telemetry(
            database,
            telemetry,
            request_id,
            TelemetryResult::Succeeded,
            None,
            None,
            None,
        )
        .await;

        self.conversation.replace_history_with_summary(summary.clone());

        // Print output to the user.
        {
            execute!(
                self.stderr,
                style::SetForegroundColor(Color::Green),
                style::Print("✔ Conversation history has been compacted successfully!\n\n"),
                style::SetForegroundColor(Color::DarkGrey)
            )?;

            let mut output = Vec::new();
            if let Some(custom_prompt) = &custom_prompt {
                execute!(
                    output,
                    style::Print(format!("• Custom prompt applied: {}\n", custom_prompt))
                )?;
            }
            animate_output(&mut self.stderr, &output)?;

            // Display the summary if the show_summary flag is set
            if show_summary {
                // Add a border around the summary for better visual separation
                let terminal_width = self.terminal_width();
                let border = "═".repeat(terminal_width.min(80));
                execute!(
                    self.stderr,
                    style::Print("\n"),
                    style::SetForegroundColor(Color::Cyan),
                    style::Print(&border),
                    style::Print("\n"),
                    style::SetAttribute(Attribute::Bold),
                    style::Print("                       CONVERSATION SUMMARY"),
                    style::Print("\n"),
                    style::Print(&border),
                    style::SetAttribute(Attribute::Reset),
                    style::Print("\n\n"),
                )?;

                execute!(
                    output,
                    style::Print(&summary),
                    style::Print("\n\n"),
                    style::SetForegroundColor(Color::Cyan),
                    style::Print("The conversation history has been replaced with this summary.\n"),
                    style::Print("It contains all important details from previous interactions.\n"),
                )?;
                animate_output(&mut self.stderr, &output)?;

                execute!(
                    self.stderr,
                    style::Print(&border),
                    style::Print("\n\n"),
                    style::SetForegroundColor(Color::Reset)
                )?;
            }
        }

        // If a next message is set, then retry the request.
        if self.conversation.next_user_message().is_some() {
            Ok(ChatState::HandleResponseStream(
                self.client
                    .send_message(
                        self.conversation
                            .as_sendable_conversation_state(ctx, &mut self.stderr, false)
                            .await?,
                    )
                    .await?,
            ))
        } else {
            // Otherwise, return back to the prompt for any pending tool uses.
            Ok(ChatState::PromptUser {
                skip_printing_tools: true,
            })
        }
    }

    /// Read input from the user.
    async fn prompt_user(
        &mut self,
        ctx: &Context,
        database: &Database,
        skip_printing_tools: bool,
    ) -> Result<ChatState, ChatError> {
        execute!(self.stderr, cursor::Show)?;

        // Check token usage and display warnings if needed
        if self.pending_tool_index.is_none() {
            // Only display warnings when not waiting for tool approval
            if self.conversation.can_create_summary_request(ctx).await? {
                if let Err(err) = self.display_char_warnings(ctx).await {
                    warn!("Failed to display character limit warnings: {}", err);
                }
            }
        }

        let show_tool_use_confirmation_dialog = !skip_printing_tools && self.pending_tool_index.is_some();
        if show_tool_use_confirmation_dialog {
            execute!(
                self.stderr,
                style::SetForegroundColor(Color::DarkGrey),
                style::Print("\nAllow this action? Use '"),
                style::SetForegroundColor(Color::Green),
                style::Print("t"),
                style::SetForegroundColor(Color::DarkGrey),
                style::Print("' to trust (always allow) this tool for the session. ["),
                style::SetForegroundColor(Color::Green),
                style::Print("y"),
                style::SetForegroundColor(Color::DarkGrey),
                style::Print("/"),
                style::SetForegroundColor(Color::Green),
                style::Print("n"),
                style::SetForegroundColor(Color::DarkGrey),
                style::Print("/"),
                style::SetForegroundColor(Color::Green),
                style::Print("t"),
                style::SetForegroundColor(Color::DarkGrey),
                style::Print("]:\n\n"),
                style::SetForegroundColor(Color::Reset),
            )?;
        }
<<<<<<< HEAD

        // Do this here so that the skim integration sees an updated view of the context *during the current
        // q session*. (e.g., if I add files to context, that won't show up for skim for the current
        // q session unless we do this in prompt_user... unless you can find a better way)
        #[cfg(unix)]
        if let Some(ref context_manager) = self.conversation_state.context_manager {
            let tool_names = self
                .conversation_state
                .tool_manager
                .tn_map
                .keys()
                .filter(|name| *name != DUMMY_TOOL_NAME)
                .cloned()
                .collect::<Vec<_>>();
            self.input_source
                .put_skim_command_selector(database, Arc::new(context_manager.clone()), tool_names);
        }
        execute!(
            self.output,
            style::SetForegroundColor(Color::Reset),
            style::SetAttribute(Attribute::Reset)
        )?;
        let user_input = match self.read_user_input(&self.generate_tool_trust_prompt(), false) {
            Some(input) => input,
            None => return Ok(ChatState::Exit),
        };

        self.conversation_state.append_user_transcript(&user_input);
        Ok(ChatState::HandleInput {
            input: user_input,
            tool_uses: Some(tool_uses),
            pending_tool_index,
        })
    }

    async fn handle_input(
        &mut self,
        telemetry: &TelemetryThread,
        database: &mut Database,
        mut user_input: String,
        tool_uses: Option<Vec<QueuedTool>>,
        pending_tool_index: Option<usize>,
    ) -> Result<ChatState, ChatError> {
        let command_result = Command::parse(&user_input, &mut self.output);

        if let Err(error_message) = &command_result {
            // Display error message for command parsing errors
            execute!(
                self.output,
                style::SetForegroundColor(Color::Red),
                style::Print(format!("\nError: {}\n\n", error_message)),
                style::SetForegroundColor(Color::Reset)
            )?;

            return Ok(ChatState::PromptUser {
                tool_uses,
                pending_tool_index,
                skip_printing_tools: true,
            });
        }

        let command = command_result.unwrap();
        let mut tool_uses: Vec<QueuedTool> = tool_uses.unwrap_or_default();

        Ok(match command {
            Command::Ask { prompt } => {
                // Check for a pending tool approval
                if let Some(index) = pending_tool_index {
                    let tool_use = &mut tool_uses[index];

                    let is_trust = ["t", "T"].contains(&prompt.as_str());
                    if ["y", "Y"].contains(&prompt.as_str()) || is_trust {
                        if is_trust {
                            self.tool_permissions.trust_tool(&tool_use.name);
                        }
                        tool_use.accepted = true;

                        return Ok(ChatState::ExecuteTools(tool_uses));
                    }
                } else if !self.pending_prompts.is_empty() {
                    let prompts = self.pending_prompts.drain(0..).collect();
                    user_input = self
                        .conversation_state
                        .append_prompts(prompts)
                        .ok_or(ChatError::Custom("Prompt append failed".into()))?;
                }

                // Otherwise continue with normal chat on 'n' or other responses
                self.tool_use_status = ToolUseStatus::Idle;

                if pending_tool_index.is_some() {
                    self.conversation_state.abandon_tool_use(tool_uses, user_input);
                } else {
                    self.conversation_state.set_next_user_message(user_input).await;
                }

                let conv_state = self.conversation_state.as_sendable_conversation_state(true).await;
                self.send_tool_use_telemetry(telemetry).await;

                if self.interactive {
                    queue!(self.output, style::SetForegroundColor(Color::Magenta))?;
                    queue!(self.output, style::SetForegroundColor(Color::Reset))?;
                    queue!(self.output, cursor::Hide)?;
                    execute!(self.output, style::Print("\n"))?;
                    self.spinner = Some(Spinner::new(Spinners::Dots, "Thinking...".to_owned()));
                }

                ChatState::HandleResponseStream(self.client.send_message(conv_state).await?)
            },
            Command::Execute { command } => {
                queue!(self.output, style::Print('\n'))?;

                // Use platform-appropriate shell
                let result = if cfg!(target_os = "windows") {
                    std::process::Command::new("cmd").args(["/C", &command]).status()
                } else {
                    std::process::Command::new("bash").args(["-c", &command]).status()
                };

                // Handle the result and provide appropriate feedback
                match result {
                    Ok(status) => {
                        if !status.success() {
                            queue!(
                                self.output,
                                style::SetForegroundColor(Color::Yellow),
                                style::Print(format!("Command exited with status: {}\n", status)),
                                style::SetForegroundColor(Color::Reset)
                            )?;
                        }
                    },
                    Err(e) => {
                        queue!(
                            self.output,
                            style::SetForegroundColor(Color::Red),
                            style::Print(format!("Failed to execute command: {}\n", e)),
                            style::SetForegroundColor(Color::Reset)
                        )?;
                    },
                }

                ChatState::PromptUser {
                    tool_uses: None,
                    pending_tool_index: None,
                    skip_printing_tools: false,
                }
            },
            Command::Clear => {
                execute!(self.output, cursor::Show)?;
                execute!(
                    self.output,
                    style::SetForegroundColor(Color::DarkGrey),
                    style::Print(
                        "\nAre you sure? This will erase the conversation history and context from hooks for the current session. "
                    ),
                    style::Print("["),
                    style::SetForegroundColor(Color::Green),
                    style::Print("y"),
                    style::SetForegroundColor(Color::DarkGrey),
                    style::Print("/"),
                    style::SetForegroundColor(Color::Green),
                    style::Print("n"),
                    style::SetForegroundColor(Color::DarkGrey),
                    style::Print("]:\n\n"),
                    style::SetForegroundColor(Color::Reset),
                )?;

                // Setting `exit_on_single_ctrl_c` for better ux: exit the confirmation dialog rather than the CLI
                let user_input = match self.read_user_input("> ".yellow().to_string().as_str(), true) {
                    Some(input) => input,
                    None => "".to_string(),
                };

                if ["y", "Y"].contains(&user_input.as_str()) {
                    self.conversation_state.clear(true);
                    if let Some(cm) = self.conversation_state.context_manager.as_mut() {
                        cm.hook_executor.global_cache.clear();
                        cm.hook_executor.profile_cache.clear();
                    }
                    execute!(
                        self.output,
                        style::SetForegroundColor(Color::Green),
                        style::Print("\nConversation history cleared.\n\n"),
                        style::SetForegroundColor(Color::Reset)
                    )?;
                }

                ChatState::PromptUser {
                    tool_uses: None,
                    pending_tool_index: None,
                    skip_printing_tools: true,
                }
            },
            Command::Compact {
                prompt,
                show_summary,
                help,
            } => {
                self.compact_history(
                    telemetry,
                    database,
                    Some(tool_uses),
                    pending_tool_index,
                    prompt,
                    show_summary,
                    help,
                )
                .await?
            },
            Command::Help => {
                execute!(self.output, style::Print(HELP_TEXT))?;
                ChatState::PromptUser {
                    tool_uses: Some(tool_uses),
                    pending_tool_index,
                    skip_printing_tools: true,
                }
            },
            Command::Issue { prompt } => {
                let input = "I would like to report an issue or make a feature request";
                ChatState::HandleInput {
                    input: if let Some(prompt) = prompt {
                        format!("{input}: {prompt}")
                    } else {
                        input.to_string()
                    },
                    tool_uses: Some(tool_uses),
                    pending_tool_index,
                }
            },
            Command::PromptEditor { initial_text } => {
                match Self::open_editor(initial_text) {
                    Ok(content) => {
                        if content.trim().is_empty() {
                            execute!(
                                self.output,
                                style::SetForegroundColor(Color::Yellow),
                                style::Print("\nEmpty content from editor, not submitting.\n\n"),
                                style::SetForegroundColor(Color::Reset)
                            )?;

                            ChatState::PromptUser {
                                tool_uses: Some(tool_uses),
                                pending_tool_index,
                                skip_printing_tools: true,
                            }
                        } else {
                            execute!(
                                self.output,
                                style::SetForegroundColor(Color::Green),
                                style::Print("\nContent loaded from editor. Submitting prompt...\n\n"),
                                style::SetForegroundColor(Color::Reset)
                            )?;

                            // Display the content as if the user typed it
                            execute!(
                                self.output,
                                style::SetAttribute(Attribute::Reset),
                                style::SetForegroundColor(Color::Magenta),
                                style::Print("> "),
                                style::SetAttribute(Attribute::Reset),
                                style::Print(&content),
                                style::Print("\n")
                            )?;

                            // Process the content as user input
                            ChatState::HandleInput {
                                input: content,
                                tool_uses: Some(tool_uses),
                                pending_tool_index,
                            }
                        }
                    },
                    Err(e) => {
                        execute!(
                            self.output,
                            style::SetForegroundColor(Color::Red),
                            style::Print(format!("\nError opening editor: {}\n\n", e)),
                            style::SetForegroundColor(Color::Reset)
                        )?;

                        ChatState::PromptUser {
                            tool_uses: Some(tool_uses),
                            pending_tool_index,
                            skip_printing_tools: true,
                        }
                    },
                }
            },
            Command::Quit => ChatState::Exit,
            Command::Profile { subcommand } => {
                if let Some(context_manager) = &mut self.conversation_state.context_manager {
                    macro_rules! print_err {
                        ($err:expr) => {
                            execute!(
                                self.output,
                                style::SetForegroundColor(Color::Red),
                                style::Print(format!("\nError: {}\n\n", $err)),
                                style::SetForegroundColor(Color::Reset)
                            )?
                        };
                    }

                    match subcommand {
                        command::ProfileSubcommand::List => {
                            let profiles = match context_manager.list_profiles().await {
                                Ok(profiles) => profiles,
                                Err(e) => {
                                    execute!(
                                        self.output,
                                        style::SetForegroundColor(Color::Red),
                                        style::Print(format!("\nError listing profiles: {}\n\n", e)),
                                        style::SetForegroundColor(Color::Reset)
                                    )?;
                                    vec![]
                                },
                            };

                            execute!(self.output, style::Print("\n"))?;
                            for profile in profiles {
                                if profile == context_manager.current_profile {
                                    execute!(
                                        self.output,
                                        style::SetForegroundColor(Color::Green),
                                        style::Print("* "),
                                        style::Print(&profile),
                                        style::SetForegroundColor(Color::Reset),
                                        style::Print("\n")
                                    )?;
                                } else {
                                    execute!(
                                        self.output,
                                        style::Print("  "),
                                        style::Print(&profile),
                                        style::Print("\n")
                                    )?;
                                }
                            }
                            execute!(self.output, style::Print("\n"))?;
                        },
                        command::ProfileSubcommand::Create { name } => {
                            match context_manager.create_profile(&name).await {
                                Ok(_) => {
                                    execute!(
                                        self.output,
                                        style::SetForegroundColor(Color::Green),
                                        style::Print(format!("\nCreated profile: {}\n\n", name)),
                                        style::SetForegroundColor(Color::Reset)
                                    )?;
                                    context_manager
                                        .switch_profile(&name)
                                        .await
                                        .map_err(|e| warn!(?e, "failed to switch to newly created profile"))
                                        .ok();
                                },
                                Err(e) => print_err!(e),
                            }
                        },
                        command::ProfileSubcommand::Delete { name } => {
                            match context_manager.delete_profile(&name).await {
                                Ok(_) => {
                                    execute!(
                                        self.output,
                                        style::SetForegroundColor(Color::Green),
                                        style::Print(format!("\nDeleted profile: {}\n\n", name)),
                                        style::SetForegroundColor(Color::Reset)
                                    )?;
                                },
                                Err(e) => print_err!(e),
                            }
                        },
                        command::ProfileSubcommand::Set { name } => match context_manager.switch_profile(&name).await {
                            Ok(_) => {
                                execute!(
                                    self.output,
                                    style::SetForegroundColor(Color::Green),
                                    style::Print(format!("\nSwitched to profile: {}\n\n", name)),
                                    style::SetForegroundColor(Color::Reset)
                                )?;
                            },
                            Err(e) => print_err!(e),
                        },
                        command::ProfileSubcommand::Rename { old_name, new_name } => {
                            match context_manager.rename_profile(&old_name, &new_name).await {
                                Ok(_) => {
                                    execute!(
                                        self.output,
                                        style::SetForegroundColor(Color::Green),
                                        style::Print(format!("\nRenamed profile: {} -> {}\n\n", old_name, new_name)),
                                        style::SetForegroundColor(Color::Reset)
                                    )?;
                                },
                                Err(e) => print_err!(e),
                            }
                        },
                        command::ProfileSubcommand::Help => {
                            execute!(
                                self.output,
                                style::Print("\n"),
                                style::Print(command::ProfileSubcommand::help_text()),
                                style::Print("\n")
                            )?;
                        },
                    }
                }
                ChatState::PromptUser {
                    tool_uses: Some(tool_uses),
                    pending_tool_index,
                    skip_printing_tools: true,
                }
            },
            Command::Context { subcommand } => {
                if let Some(context_manager) = &mut self.conversation_state.context_manager {
                    match subcommand {
                        command::ContextSubcommand::Show { expand } => {
                            fn map_chat_error(e: ErrReport) -> ChatError {
                                ChatError::Custom(e.to_string().into())
                            }
                            // Display global context
                            execute!(
                                self.output,
                                style::SetAttribute(Attribute::Bold),
                                style::SetForegroundColor(Color::Magenta),
                                style::Print("\n🌍 global:\n"),
                                style::SetAttribute(Attribute::Reset),
                            )?;
                            let mut global_context_files = HashSet::new();
                            let mut profile_context_files = HashSet::new();
                            if context_manager.global_config.paths.is_empty() {
                                execute!(
                                    self.output,
                                    style::SetForegroundColor(Color::DarkGrey),
                                    style::Print("    <none>\n"),
                                    style::SetForegroundColor(Color::Reset)
                                )?;
                            } else {
                                for path in &context_manager.global_config.paths {
                                    execute!(self.output, style::Print(format!("    {} ", path)))?;
                                    if let Ok(context_files) = context_manager.get_context_files_by_path(path).await {
                                        execute!(
                                            self.output,
                                            style::SetForegroundColor(Color::Green),
                                            style::Print(format!(
                                                "({} match{})",
                                                context_files.len(),
                                                if context_files.len() == 1 { "" } else { "es" }
                                            )),
                                            style::SetForegroundColor(Color::Reset)
                                        )?;
                                        global_context_files.extend(context_files);
                                    }
                                    execute!(self.output, style::Print("\n"))?;
                                }
                            }

                            if expand {
                                queue!(
                                    self.output,
                                    style::SetAttribute(Attribute::Bold),
                                    style::SetForegroundColor(Color::DarkYellow),
                                    style::Print("\n    🔧 Hooks:\n")
                                )?;
                                print_hook_section(
                                    &mut self.output,
                                    &context_manager.global_config.hooks,
                                    HookTrigger::ConversationStart,
                                )
                                .map_err(map_chat_error)?;

                                print_hook_section(
                                    &mut self.output,
                                    &context_manager.global_config.hooks,
                                    HookTrigger::PerPrompt,
                                )
                                .map_err(map_chat_error)?;
                            }

                            // Display profile context
                            execute!(
                                self.output,
                                style::SetAttribute(Attribute::Bold),
                                style::SetForegroundColor(Color::Magenta),
                                style::Print(format!("\n👤 profile ({}):\n", context_manager.current_profile)),
                                style::SetAttribute(Attribute::Reset),
                            )?;

                            if context_manager.profile_config.paths.is_empty() {
                                execute!(
                                    self.output,
                                    style::SetForegroundColor(Color::DarkGrey),
                                    style::Print("    <none>\n\n"),
                                    style::SetForegroundColor(Color::Reset)
                                )?;
                            } else {
                                for path in &context_manager.profile_config.paths {
                                    execute!(self.output, style::Print(format!("    {} ", path)))?;
                                    if let Ok(context_files) = context_manager.get_context_files_by_path(path).await {
                                        execute!(
                                            self.output,
                                            style::SetForegroundColor(Color::Green),
                                            style::Print(format!(
                                                "({} match{})",
                                                context_files.len(),
                                                if context_files.len() == 1 { "" } else { "es" }
                                            )),
                                            style::SetForegroundColor(Color::Reset)
                                        )?;
                                        profile_context_files.extend(context_files);
                                    }
                                    execute!(self.output, style::Print("\n"))?;
                                }
                                execute!(self.output, style::Print("\n"))?;
                            }

                            if expand {
                                queue!(
                                    self.output,
                                    style::SetAttribute(Attribute::Bold),
                                    style::SetForegroundColor(Color::DarkYellow),
                                    style::Print("    🔧 Hooks:\n")
                                )?;
                                print_hook_section(
                                    &mut self.output,
                                    &context_manager.profile_config.hooks,
                                    HookTrigger::ConversationStart,
                                )
                                .map_err(map_chat_error)?;
                                print_hook_section(
                                    &mut self.output,
                                    &context_manager.profile_config.hooks,
                                    HookTrigger::PerPrompt,
                                )
                                .map_err(map_chat_error)?;
                                execute!(self.output, style::Print("\n"))?;
                            }

                            if global_context_files.is_empty() && profile_context_files.is_empty() {
                                execute!(
                                    self.output,
                                    style::SetForegroundColor(Color::DarkGrey),
                                    style::Print("No files in the current directory matched the rules above.\n\n"),
                                    style::SetForegroundColor(Color::Reset)
                                )?;
                            } else {
                                let total = global_context_files.len() + profile_context_files.len();
                                let total_tokens = global_context_files
                                    .iter()
                                    .map(|(_, content)| TokenCounter::count_tokens(content))
                                    .sum::<usize>()
                                    + profile_context_files
                                        .iter()
                                        .map(|(_, content)| TokenCounter::count_tokens(content))
                                        .sum::<usize>();
                                execute!(
                                    self.output,
                                    style::SetForegroundColor(Color::Green),
                                    style::SetAttribute(Attribute::Bold),
                                    style::Print(format!(
                                        "{} matched file{} in use:\n",
                                        total,
                                        if total == 1 { "" } else { "s" }
                                    )),
                                    style::SetForegroundColor(Color::Reset),
                                    style::SetAttribute(Attribute::Reset)
                                )?;

                                for (filename, content) in &global_context_files {
                                    let est_tokens = TokenCounter::count_tokens(content);
                                    execute!(
                                        self.output,
                                        style::Print(format!("🌍 {} ", filename)),
                                        style::SetForegroundColor(Color::DarkGrey),
                                        style::Print(format!("(~{} tkns)\n", est_tokens)),
                                        style::SetForegroundColor(Color::Reset),
                                    )?;
                                    if expand {
                                        execute!(
                                            self.output,
                                            style::SetForegroundColor(Color::DarkGrey),
                                            style::Print(format!("{}\n\n", content)),
                                            style::SetForegroundColor(Color::Reset)
                                        )?;
                                    }
                                }

                                for (filename, content) in &profile_context_files {
                                    let est_tokens = TokenCounter::count_tokens(content);
                                    execute!(
                                        self.output,
                                        style::Print(format!("👤 {} ", filename)),
                                        style::SetForegroundColor(Color::DarkGrey),
                                        style::Print(format!("(~{} tkns)\n", est_tokens)),
                                        style::SetForegroundColor(Color::Reset),
                                    )?;
                                    if expand {
                                        execute!(
                                            self.output,
                                            style::SetForegroundColor(Color::DarkGrey),
                                            style::Print(format!("{}\n\n", content)),
                                            style::SetForegroundColor(Color::Reset)
                                        )?;
                                    }
                                }

                                if expand {
                                    execute!(self.output, style::Print(format!("{}\n\n", "▔".repeat(3))),)?;
                                }

                                let mut combined_files: Vec<(String, String)> = global_context_files
                                    .iter()
                                    .chain(profile_context_files.iter())
                                    .cloned()
                                    .collect();

                                let dropped_files =
                                    drop_matched_context_files(&mut combined_files, CONTEXT_FILES_MAX_SIZE).ok();

                                execute!(
                                    self.output,
                                    style::Print(format!("\nTotal: ~{} tokens\n\n", total_tokens))
                                )?;

                                if let Some(dropped_files) = dropped_files {
                                    if !dropped_files.is_empty() {
                                        execute!(
                                            self.output,
                                            style::SetForegroundColor(Color::DarkYellow),
                                            style::Print(format!(
                                                "Total token count exceeds limit: {}. The following files will be automatically dropped when interacting with Q. Consider removing them. \n\n",
                                                CONTEXT_FILES_MAX_SIZE
                                            )),
                                            style::SetForegroundColor(Color::Reset)
                                        )?;
                                        let total_files = dropped_files.len();

                                        let truncated_dropped_files = &dropped_files[..10];

                                        for (filename, content) in truncated_dropped_files {
                                            let est_tokens = TokenCounter::count_tokens(content);
                                            execute!(
                                                self.output,
                                                style::Print(format!("{} ", filename)),
                                                style::SetForegroundColor(Color::DarkGrey),
                                                style::Print(format!("(~{} tkns)\n", est_tokens)),
                                                style::SetForegroundColor(Color::Reset),
                                            )?;
                                        }

                                        if total_files > 10 {
                                            execute!(
                                                self.output,
                                                style::Print(format!("({} more files)\n", total_files - 10))
                                            )?;
                                        }
                                    }
                                }

                                execute!(self.output, style::Print("\n"))?;
                            }

                            // Show last cached conversation summary if available, otherwise regenerate it
                            if expand {
                                if let Some(summary) = self.conversation_state.latest_summary() {
                                    let border = "═".repeat(self.terminal_width().min(80));
                                    execute!(
                                        self.output,
                                        style::Print("\n"),
                                        style::SetForegroundColor(Color::Cyan),
                                        style::Print(&border),
                                        style::Print("\n"),
                                        style::SetAttribute(Attribute::Bold),
                                        style::Print("                       CONVERSATION SUMMARY"),
                                        style::Print("\n"),
                                        style::Print(&border),
                                        style::SetAttribute(Attribute::Reset),
                                        style::Print("\n\n"),
                                        style::Print(&summary),
                                        style::Print("\n\n\n")
                                    )?;
                                }
                            }
                        },
                        command::ContextSubcommand::Add { global, force, paths } => {
                            match context_manager.add_paths(paths.clone(), global, force).await {
                                Ok(_) => {
                                    let target = if global { "global" } else { "profile" };
                                    execute!(
                                        self.output,
                                        style::SetForegroundColor(Color::Green),
                                        style::Print(format!(
                                            "\nAdded {} path(s) to {} context.\n\n",
                                            paths.len(),
                                            target
                                        )),
                                        style::SetForegroundColor(Color::Reset)
                                    )?;
                                },
                                Err(e) => {
                                    execute!(
                                        self.output,
                                        style::SetForegroundColor(Color::Red),
                                        style::Print(format!("\nError: {}\n\n", e)),
                                        style::SetForegroundColor(Color::Reset)
                                    )?;
                                },
                            }
                        },
                        command::ContextSubcommand::Remove { global, paths } => {
                            match context_manager.remove_paths(paths.clone(), global).await {
                                Ok(_) => {
                                    let target = if global { "global" } else { "profile" };
                                    execute!(
                                        self.output,
                                        style::SetForegroundColor(Color::Green),
                                        style::Print(format!(
                                            "\nRemoved {} path(s) from {} context.\n\n",
                                            paths.len(),
                                            target
                                        )),
                                        style::SetForegroundColor(Color::Reset)
                                    )?;
                                },
                                Err(e) => {
                                    execute!(
                                        self.output,
                                        style::SetForegroundColor(Color::Red),
                                        style::Print(format!("\nError: {}\n\n", e)),
                                        style::SetForegroundColor(Color::Reset)
                                    )?;
                                },
                            }
                        },
                        command::ContextSubcommand::Clear { global } => match context_manager.clear(global).await {
                            Ok(_) => {
                                let target = if global {
                                    "global".to_string()
                                } else {
                                    format!("profile '{}'", context_manager.current_profile)
                                };
                                execute!(
                                    self.output,
                                    style::SetForegroundColor(Color::Green),
                                    style::Print(format!("\nCleared context for {}\n\n", target)),
                                    style::SetForegroundColor(Color::Reset)
                                )?;
                            },
                            Err(e) => {
                                execute!(
                                    self.output,
                                    style::SetForegroundColor(Color::Red),
                                    style::Print(format!("\nError: {}\n\n", e)),
                                    style::SetForegroundColor(Color::Reset)
                                )?;
                            },
                        },
                        command::ContextSubcommand::Help => {
                            execute!(
                                self.output,
                                style::Print("\n"),
                                style::Print(command::ContextSubcommand::help_text()),
                                style::Print("\n")
                            )?;
                        },
                        command::ContextSubcommand::Hooks { subcommand } => {
                            fn map_chat_error(e: ErrReport) -> ChatError {
                                ChatError::Custom(e.to_string().into())
                            }

                            let scope = |g: bool| if g { "global" } else { "profile" };
                            if let Some(subcommand) = subcommand {
                                match subcommand {
                                    command::HooksSubcommand::Add {
                                        name,
                                        trigger,
                                        command,
                                        global,
                                    } => {
                                        let trigger = if trigger == "conversation_start" {
                                            HookTrigger::ConversationStart
                                        } else {
                                            HookTrigger::PerPrompt
                                        };

                                        let result = context_manager
                                            .add_hook(name.clone(), Hook::new_inline_hook(trigger, command), global)
                                            .await;
                                        match result {
                                            Ok(_) => {
                                                execute!(
                                                    self.output,
                                                    style::SetForegroundColor(Color::Green),
                                                    style::Print(format!(
                                                        "\nAdded {} hook '{name}'.\n\n",
                                                        scope(global)
                                                    )),
                                                    style::SetForegroundColor(Color::Reset)
                                                )?;
                                            },
                                            Err(e) => {
                                                execute!(
                                                    self.output,
                                                    style::SetForegroundColor(Color::Red),
                                                    style::Print(format!(
                                                        "\nCannot add {} hook '{name}': {}\n\n",
                                                        scope(global),
                                                        e
                                                    )),
                                                    style::SetForegroundColor(Color::Reset)
                                                )?;
                                            },
                                        }
                                    },
                                    command::HooksSubcommand::Remove { name, global } => {
                                        let result = context_manager.remove_hook(&name, global).await;
                                        match result {
                                            Ok(_) => {
                                                execute!(
                                                    self.output,
                                                    style::SetForegroundColor(Color::Green),
                                                    style::Print(format!(
                                                        "\nRemoved {} hook '{name}'.\n\n",
                                                        scope(global)
                                                    )),
                                                    style::SetForegroundColor(Color::Reset)
                                                )?;
                                            },
                                            Err(e) => {
                                                execute!(
                                                    self.output,
                                                    style::SetForegroundColor(Color::Red),
                                                    style::Print(format!(
                                                        "\nCannot remove {} hook '{name}': {}\n\n",
                                                        scope(global),
                                                        e
                                                    )),
                                                    style::SetForegroundColor(Color::Reset)
                                                )?;
                                            },
                                        }
                                    },
                                    command::HooksSubcommand::Enable { name, global } => {
                                        let result = context_manager.set_hook_disabled(&name, global, false).await;
                                        match result {
                                            Ok(_) => {
                                                execute!(
                                                    self.output,
                                                    style::SetForegroundColor(Color::Green),
                                                    style::Print(format!(
                                                        "\nEnabled {} hook '{name}'.\n\n",
                                                        scope(global)
                                                    )),
                                                    style::SetForegroundColor(Color::Reset)
                                                )?;
                                            },
                                            Err(e) => {
                                                execute!(
                                                    self.output,
                                                    style::SetForegroundColor(Color::Red),
                                                    style::Print(format!(
                                                        "\nCannot enable {} hook '{name}': {}\n\n",
                                                        scope(global),
                                                        e
                                                    )),
                                                    style::SetForegroundColor(Color::Reset)
                                                )?;
                                            },
                                        }
                                    },
                                    command::HooksSubcommand::Disable { name, global } => {
                                        let result = context_manager.set_hook_disabled(&name, global, true).await;
                                        match result {
                                            Ok(_) => {
                                                execute!(
                                                    self.output,
                                                    style::SetForegroundColor(Color::Green),
                                                    style::Print(format!(
                                                        "\nDisabled {} hook '{name}'.\n\n",
                                                        scope(global)
                                                    )),
                                                    style::SetForegroundColor(Color::Reset)
                                                )?;
                                            },
                                            Err(e) => {
                                                execute!(
                                                    self.output,
                                                    style::SetForegroundColor(Color::Red),
                                                    style::Print(format!(
                                                        "\nCannot disable {} hook '{name}': {}\n\n",
                                                        scope(global),
                                                        e
                                                    )),
                                                    style::SetForegroundColor(Color::Reset)
                                                )?;
                                            },
                                        }
                                    },
                                    command::HooksSubcommand::EnableAll { global } => {
                                        context_manager
                                            .set_all_hooks_disabled(global, false)
                                            .await
                                            .map_err(map_chat_error)?;
                                        execute!(
                                            self.output,
                                            style::SetForegroundColor(Color::Green),
                                            style::Print(format!("\nEnabled all {} hooks.\n\n", scope(global))),
                                            style::SetForegroundColor(Color::Reset)
                                        )?;
                                    },
                                    command::HooksSubcommand::DisableAll { global } => {
                                        context_manager
                                            .set_all_hooks_disabled(global, true)
                                            .await
                                            .map_err(map_chat_error)?;
                                        execute!(
                                            self.output,
                                            style::SetForegroundColor(Color::Green),
                                            style::Print(format!("\nDisabled all {} hooks.\n\n", scope(global))),
                                            style::SetForegroundColor(Color::Reset)
                                        )?;
                                    },
                                    command::HooksSubcommand::Help => {
                                        execute!(
                                            self.output,
                                            style::Print("\n"),
                                            style::Print(command::ContextSubcommand::hooks_help_text()),
                                            style::Print("\n")
                                        )?;
                                    },
                                }
                            } else {
                                queue!(
                                    self.output,
                                    style::SetAttribute(Attribute::Bold),
                                    style::SetForegroundColor(Color::Magenta),
                                    style::Print("\n🌍 global:\n"),
                                    style::SetAttribute(Attribute::Reset),
                                )?;

                                print_hook_section(
                                    &mut self.output,
                                    &context_manager.global_config.hooks,
                                    HookTrigger::ConversationStart,
                                )
                                .map_err(map_chat_error)?;
                                print_hook_section(
                                    &mut self.output,
                                    &context_manager.global_config.hooks,
                                    HookTrigger::PerPrompt,
                                )
                                .map_err(map_chat_error)?;

                                queue!(
                                    self.output,
                                    style::SetAttribute(Attribute::Bold),
                                    style::SetForegroundColor(Color::Magenta),
                                    style::Print(format!("\n👤 profile ({}):\n", &context_manager.current_profile)),
                                    style::SetAttribute(Attribute::Reset),
                                )?;

                                print_hook_section(
                                    &mut self.output,
                                    &context_manager.profile_config.hooks,
                                    HookTrigger::ConversationStart,
                                )
                                .map_err(map_chat_error)?;
                                print_hook_section(
                                    &mut self.output,
                                    &context_manager.profile_config.hooks,
                                    HookTrigger::PerPrompt,
                                )
                                .map_err(map_chat_error)?;

                                execute!(
                                    self.output,
                                    style::Print(format!(
                                        "\nUse {} to manage hooks.\n\n",
                                        "/context hooks help".to_string().dark_green()
                                    )),
                                )?;
                            }
                        },
                    }
                    // crate::telemetry::send_context_command_executed
                } else {
                    execute!(
                        self.output,
                        style::SetForegroundColor(Color::Red),
                        style::Print("\nContext management is not available.\n\n"),
                        style::SetForegroundColor(Color::Reset)
                    )?;
                }

                ChatState::PromptUser {
                    tool_uses: Some(tool_uses),
                    pending_tool_index,
                    skip_printing_tools: true,
                }
            },
            Command::Tools { subcommand } => {
                let existing_tools: HashSet<&String> = self
                    .conversation_state
                    .tools
                    .values()
                    .flatten()
                    .map(|FigTool::ToolSpecification(spec)| &spec.name)
                    .collect();

                match subcommand {
                    Some(ToolsSubcommand::Schema) => {
                        let schema_json = serde_json::to_string_pretty(&self.conversation_state.tool_manager.schema)
                            .map_err(|e| {
                                ChatError::Custom(format!("Error converting tool schema to string: {e}").into())
                            })?;
                        queue!(self.output, style::Print(schema_json), style::Print("\n"))?;
                    },
                    Some(ToolsSubcommand::Trust { tool_names }) => {
                        let (valid_tools, invalid_tools): (Vec<String>, Vec<String>) = tool_names
                            .into_iter()
                            .partition(|tool_name| existing_tools.contains(tool_name));

                        if !invalid_tools.is_empty() {
                            queue!(
                                self.output,
                                style::SetForegroundColor(Color::Red),
                                style::Print(format!("\nCannot trust '{}', ", invalid_tools.join("', '"))),
                                if invalid_tools.len() > 1 {
                                    style::Print("they do not exist.")
                                } else {
                                    style::Print("it does not exist.")
                                },
                                style::SetForegroundColor(Color::Reset),
                            )?;
                        }
                        if !valid_tools.is_empty() {
                            valid_tools.iter().for_each(|t| self.tool_permissions.trust_tool(t));
                            queue!(
                                self.output,
                                style::SetForegroundColor(Color::Green),
                                if valid_tools.len() > 1 {
                                    style::Print(format!("\nTools '{}' are ", valid_tools.join("', '")))
                                } else {
                                    style::Print(format!("\nTool '{}' is ", valid_tools[0]))
                                },
                                style::Print("now trusted. I will "),
                                style::SetAttribute(Attribute::Bold),
                                style::Print("not"),
                                style::SetAttribute(Attribute::Reset),
                                style::SetForegroundColor(Color::Green),
                                style::Print(format!(
                                    " ask for confirmation before running {}.",
                                    if valid_tools.len() > 1 {
                                        "these tools"
                                    } else {
                                        "this tool"
                                    }
                                )),
                                style::SetForegroundColor(Color::Reset),
                            )?;
                        }
                    },
                    Some(ToolsSubcommand::Untrust { tool_names }) => {
                        let (valid_tools, invalid_tools): (Vec<String>, Vec<String>) = tool_names
                            .into_iter()
                            .partition(|tool_name| existing_tools.contains(tool_name));

                        if !invalid_tools.is_empty() {
                            queue!(
                                self.output,
                                style::SetForegroundColor(Color::Red),
                                style::Print(format!("\nCannot untrust '{}', ", invalid_tools.join("', '"))),
                                if invalid_tools.len() > 1 {
                                    style::Print("they do not exist.")
                                } else {
                                    style::Print("it does not exist.")
                                },
                                style::SetForegroundColor(Color::Reset),
                            )?;
                        }
                        if !valid_tools.is_empty() {
                            valid_tools.iter().for_each(|t| self.tool_permissions.untrust_tool(t));
                            queue!(
                                self.output,
                                style::SetForegroundColor(Color::Green),
                                if valid_tools.len() > 1 {
                                    style::Print(format!("\nTools '{}' are ", valid_tools.join("', '")))
                                } else {
                                    style::Print(format!("\nTool '{}' is ", valid_tools[0]))
                                },
                                style::Print("set to per-request confirmation."),
                                style::SetForegroundColor(Color::Reset),
                            )?;
                        }
                    },
                    Some(ToolsSubcommand::TrustAll) => {
                        self.conversation_state.tools.values().flatten().for_each(
                            |FigTool::ToolSpecification(spec)| {
                                self.tool_permissions.trust_tool(spec.name.as_str());
                            },
                        );
                        queue!(self.output, style::Print(TRUST_ALL_TEXT),)?;
                    },
                    Some(ToolsSubcommand::Reset) => {
                        self.tool_permissions.reset();
                        queue!(
                            self.output,
                            style::SetForegroundColor(Color::Green),
                            style::Print("\nReset all tools to the default permission levels."),
                            style::SetForegroundColor(Color::Reset),
                        )?;
                    },
                    Some(ToolsSubcommand::ResetSingle { tool_name }) => {
                        if self.tool_permissions.has(&tool_name) || self.tool_permissions.trust_all {
                            self.tool_permissions.reset_tool(&tool_name);
                            queue!(
                                self.output,
                                style::SetForegroundColor(Color::Green),
                                style::Print(format!("\nReset tool '{}' to the default permission level.", tool_name)),
                                style::SetForegroundColor(Color::Reset),
                            )?;
                        } else {
                            queue!(
                                self.output,
                                style::SetForegroundColor(Color::Red),
                                style::Print(format!(
                                    "\nTool '{}' does not exist or is already in default settings.",
                                    tool_name
                                )),
                                style::SetForegroundColor(Color::Reset),
                            )?;
                        }
                    },
                    Some(ToolsSubcommand::Help) => {
                        queue!(
                            self.output,
                            style::Print("\n"),
                            style::Print(command::ToolsSubcommand::help_text()),
                        )?;
                    },
                    None => {
                        // No subcommand - print the current tools and their permissions.
                        // Determine how to format the output nicely.
                        let terminal_width = self.terminal_width();
                        let longest = self
                            .conversation_state
                            .tools
                            .values()
                            .flatten()
                            .map(|FigTool::ToolSpecification(spec)| spec.name.len())
                            .max()
                            .unwrap_or(0);

                        queue!(
                            self.output,
                            style::Print("\n"),
                            style::SetAttribute(Attribute::Bold),
                            style::Print({
                                // Adding 2 because of "- " preceding every tool name
                                let width = longest + 2 - "Tool".len() + 4;
                                format!("Tool{:>width$}Permission", "", width = width)
                            }),
                            style::SetAttribute(Attribute::Reset),
                            style::Print("\n"),
                            style::Print("▔".repeat(terminal_width)),
                        )?;

                        let mut origin_tools: Vec<_> = self.conversation_state.tools.iter().collect();

                        // Built in tools always appear first.
                        origin_tools.sort_by(|(origin_a, _), (origin_b, _)| match (origin_a, origin_b) {
                            (ToolOrigin::Native, _) => std::cmp::Ordering::Less,
                            (_, ToolOrigin::Native) => std::cmp::Ordering::Greater,
                            (ToolOrigin::McpServer(name_a), ToolOrigin::McpServer(name_b)) => name_a.cmp(name_b),
                        });

                        for (origin, tools) in origin_tools.iter() {
                            let mut sorted_tools: Vec<_> = tools
                                .iter()
                                .filter(|FigTool::ToolSpecification(spec)| spec.name != DUMMY_TOOL_NAME)
                                .collect();

                            sorted_tools.sort_by_key(|t| match t {
                                FigTool::ToolSpecification(spec) => &spec.name,
                            });

                            let to_display =
                                sorted_tools
                                    .iter()
                                    .fold(String::new(), |mut acc, FigTool::ToolSpecification(spec)| {
                                        let width = longest - spec.name.len() + 4;
                                        acc.push_str(
                                            format!(
                                                "- {}{:>width$}{}\n",
                                                spec.name,
                                                "",
                                                self.tool_permissions.display_label(&spec.name),
                                                width = width
                                            )
                                            .as_str(),
                                        );
                                        acc
                                    });

                            let _ = queue!(
                                self.output,
                                style::SetAttribute(Attribute::Bold),
                                style::Print(format!("{}:\n", origin)),
                                style::SetAttribute(Attribute::Reset),
                                style::Print(to_display),
                                style::Print("\n")
                            );
                        }

                        let loading = self.conversation_state.tool_manager.pending_clients().await;
                        if !loading.is_empty() {
                            queue!(
                                self.output,
                                style::SetAttribute(Attribute::Bold),
                                style::Print("Servers still loading"),
                                style::SetAttribute(Attribute::Reset),
                                style::Print("\n"),
                                style::Print("▔".repeat(terminal_width)),
                            )?;
                            for client in loading {
                                queue!(self.output, style::Print(format!(" - {client}")), style::Print("\n"))?;
                            }
                        }

                        queue!(
                            self.output,
                            style::Print("\nTrusted tools will run without confirmation."),
                            style::SetForegroundColor(Color::DarkGrey),
                            style::Print(format!("\n{}\n", "* Default settings")),
                            style::Print("\n💡 Use "),
                            style::SetForegroundColor(Color::Green),
                            style::Print("/tools help"),
                            style::SetForegroundColor(Color::Reset),
                            style::SetForegroundColor(Color::DarkGrey),
                            style::Print(" to edit permissions.\n\n"),
                            style::SetForegroundColor(Color::Reset),
                        )?;
                    },
                };

                // Put spacing between previous output as to not be overwritten by
                // during PromptUser.
                self.output.flush()?;

                ChatState::PromptUser {
                    tool_uses: Some(tool_uses),
                    pending_tool_index,
                    skip_printing_tools: true,
                }
            },
            Command::Prompts { subcommand } => {
                match subcommand {
                    Some(PromptsSubcommand::Help) => {
                        queue!(self.output, style::Print(command::PromptsSubcommand::help_text()))?;
                    },
                    Some(PromptsSubcommand::Get { mut get_command }) => {
                        let orig_input = get_command.orig_input.take();
                        let prompts = match self.conversation_state.tool_manager.get_prompt(get_command).await {
                            Ok(resp) => resp,
                            Err(e) => {
                                match e {
                                    GetPromptError::AmbiguousPrompt(prompt_name, alt_msg) => {
                                        queue!(
                                            self.output,
                                            style::Print("\n"),
                                            style::SetForegroundColor(Color::Yellow),
                                            style::Print("Prompt "),
                                            style::SetForegroundColor(Color::Cyan),
                                            style::Print(prompt_name),
                                            style::SetForegroundColor(Color::Yellow),
                                            style::Print(" is ambiguous. Use one of the following "),
                                            style::SetForegroundColor(Color::Cyan),
                                            style::Print(alt_msg),
                                            style::SetForegroundColor(Color::Reset),
                                        )?;
                                    },
                                    GetPromptError::PromptNotFound(prompt_name) => {
                                        queue!(
                                            self.output,
                                            style::Print("\n"),
                                            style::SetForegroundColor(Color::Yellow),
                                            style::Print("Prompt "),
                                            style::SetForegroundColor(Color::Cyan),
                                            style::Print(prompt_name),
                                            style::SetForegroundColor(Color::Yellow),
                                            style::Print(" not found. Use "),
                                            style::SetForegroundColor(Color::Cyan),
                                            style::Print("/prompts list"),
                                            style::SetForegroundColor(Color::Yellow),
                                            style::Print(" to see available prompts.\n"),
                                            style::SetForegroundColor(Color::Reset),
                                        )?;
                                    },
                                    _ => return Err(ChatError::Custom(e.to_string().into())),
                                }
                                execute!(self.output, style::Print("\n"))?;
                                return Ok(ChatState::PromptUser {
                                    tool_uses: Some(tool_uses),
                                    pending_tool_index,
                                    skip_printing_tools: true,
                                });
                            },
                        };
                        if let Some(err) = prompts.error {
                            // If we are running into error we should just display the error
                            // and abort.
                            let to_display = serde_json::json!(err);
                            queue!(
                                self.output,
                                style::Print("\n"),
                                style::SetAttribute(Attribute::Bold),
                                style::Print("Error encountered while retrieving prompt:"),
                                style::SetAttribute(Attribute::Reset),
                                style::Print("\n"),
                                style::SetForegroundColor(Color::Red),
                                style::Print(self::error_formatter::format_mcp_error(&to_display)),
                                style::SetForegroundColor(Color::Reset),
                                style::Print("\n"),
                            )?;
                        } else {
                            let prompts = prompts
                                .result
                                .ok_or(ChatError::Custom("Result field missing from prompt/get request".into()))?;
                            let prompts = serde_json::from_value::<PromptGetResult>(prompts).map_err(|e| {
                                ChatError::Custom(format!("Failed to deserialize prompt/get result: {:?}", e).into())
                            })?;
                            self.pending_prompts.clear();
                            self.pending_prompts.append(&mut VecDeque::from(prompts.messages));
                            return Ok(ChatState::HandleInput {
                                input: orig_input.unwrap_or_default(),
                                tool_uses: Some(tool_uses),
                                pending_tool_index,
                            });
                        }
                    },
                    subcommand => {
                        let search_word = match subcommand {
                            Some(PromptsSubcommand::List { search_word }) => search_word,
                            _ => None,
                        };
                        let terminal_width = self.terminal_width();
                        let mut prompts_wl = self.conversation_state.tool_manager.prompts.write().map_err(|e| {
                            ChatError::Custom(
                                format!("Poison error encountered while retrieving prompts: {}", e).into(),
                            )
                        })?;
                        self.conversation_state.tool_manager.refresh_prompts(&mut prompts_wl)?;
                        let mut longest_name = "";
                        let arg_pos = {
                            let optimal_case = UnicodeWidthStr::width(longest_name) + terminal_width / 4;
                            if optimal_case > terminal_width {
                                terminal_width / 3
                            } else {
                                optimal_case
                            }
                        };
                        queue!(
                            self.output,
                            style::Print("\n"),
                            style::SetAttribute(Attribute::Bold),
                            style::Print("Prompt"),
                            style::SetAttribute(Attribute::Reset),
                            style::Print({
                                let name_width = UnicodeWidthStr::width("Prompt");
                                let padding = arg_pos.saturating_sub(name_width);
                                " ".repeat(padding)
                            }),
                            style::SetAttribute(Attribute::Bold),
                            style::Print("Arguments (* = required)"),
                            style::SetAttribute(Attribute::Reset),
                            style::Print("\n"),
                            style::Print(format!("{}\n", "▔".repeat(terminal_width))),
                        )?;
                        let mut prompts_by_server: Vec<_> = prompts_wl
                            .iter()
                            .fold(
                                HashMap::<&String, Vec<&PromptBundle>>::new(),
                                |mut acc, (prompt_name, bundles)| {
                                    if prompt_name.contains(search_word.as_deref().unwrap_or("")) {
                                        if prompt_name.len() > longest_name.len() {
                                            longest_name = prompt_name.as_str();
                                        }
                                        for bundle in bundles {
                                            acc.entry(&bundle.server_name)
                                                .and_modify(|b| b.push(bundle))
                                                .or_insert(vec![bundle]);
                                        }
                                    }
                                    acc
                                },
                            )
                            .into_iter()
                            .collect();
                        prompts_by_server.sort_by_key(|(server_name, _)| server_name.as_str());

                        for (i, (server_name, bundles)) in prompts_by_server.iter_mut().enumerate() {
                            bundles.sort_by_key(|bundle| &bundle.prompt_get.name);

                            if i > 0 {
                                queue!(self.output, style::Print("\n"))?;
                            }
                            queue!(
                                self.output,
                                style::SetAttribute(Attribute::Bold),
                                style::Print(server_name),
                                style::Print(" (MCP):"),
                                style::SetAttribute(Attribute::Reset),
                                style::Print("\n"),
                            )?;
                            for bundle in bundles {
                                queue!(
                                    self.output,
                                    style::Print("- "),
                                    style::Print(&bundle.prompt_get.name),
                                    style::Print({
                                        if bundle
                                            .prompt_get
                                            .arguments
                                            .as_ref()
                                            .is_some_and(|args| !args.is_empty())
                                        {
                                            let name_width = UnicodeWidthStr::width(bundle.prompt_get.name.as_str());
                                            let padding =
                                                arg_pos.saturating_sub(name_width) - UnicodeWidthStr::width("- ");
                                            " ".repeat(padding)
                                        } else {
                                            "\n".to_owned()
                                        }
                                    })
                                )?;
                                if let Some(args) = bundle.prompt_get.arguments.as_ref() {
                                    for (i, arg) in args.iter().enumerate() {
                                        queue!(
                                            self.output,
                                            style::SetForegroundColor(Color::DarkGrey),
                                            style::Print(match arg.required {
                                                Some(true) => format!("{}*", arg.name),
                                                _ => arg.name.clone(),
                                            }),
                                            style::SetForegroundColor(Color::Reset),
                                            style::Print(if i < args.len() - 1 { ", " } else { "\n" }),
                                        )?;
                                    }
                                }
                            }
                        }
                    },
                }
                execute!(self.output, style::Print("\n"))?;
                ChatState::PromptUser {
                    tool_uses: Some(tool_uses),
                    pending_tool_index,
                    skip_printing_tools: true,
                }
            },
            Command::Usage => {
                let state = self.conversation_state.backend_conversation_state(true, true).await;

                if !state.dropped_context_files.is_empty() {
                    execute!(
                        self.output,
                        style::SetForegroundColor(Color::DarkYellow),
                        style::Print("\nSome context files are dropped due to size limit, please run "),
                        style::SetForegroundColor(Color::DarkGreen),
                        style::Print("/context show "),
                        style::SetForegroundColor(Color::DarkYellow),
                        style::Print("to learn more.\n"),
                        style::SetForegroundColor(style::Color::Reset)
                    )?;
                }

                let data = state.calculate_conversation_size();

                let context_token_count: TokenCount = data.context_messages.into();
                let assistant_token_count: TokenCount = data.assistant_messages.into();
                let user_token_count: TokenCount = data.user_messages.into();
                let total_token_used: TokenCount =
                    (data.context_messages + data.user_messages + data.assistant_messages).into();

                let window_width = self.terminal_width();
                // set a max width for the progress bar for better aesthetic
                let progress_bar_width = std::cmp::min(window_width, 80);

                let context_width = ((context_token_count.value() as f64 / CONTEXT_WINDOW_SIZE as f64)
                    * progress_bar_width as f64) as usize;
                let assistant_width = ((assistant_token_count.value() as f64 / CONTEXT_WINDOW_SIZE as f64)
                    * progress_bar_width as f64) as usize;
                let user_width = ((user_token_count.value() as f64 / CONTEXT_WINDOW_SIZE as f64)
                    * progress_bar_width as f64) as usize;

                let left_over_width = progress_bar_width
                    - std::cmp::min(context_width + assistant_width + user_width, progress_bar_width);

                let is_overflow = (context_width + assistant_width + user_width) > progress_bar_width;

                if is_overflow {
                    queue!(
                        self.output,
                        style::Print(format!(
                            "\nCurrent context window ({} of {}k tokens used)\n",
                            total_token_used,
                            CONTEXT_WINDOW_SIZE / 1000
                        )),
                        style::SetForegroundColor(Color::DarkRed),
                        style::Print("█".repeat(progress_bar_width)),
                        style::SetForegroundColor(Color::Reset),
                        style::Print(" "),
                        style::Print(format!(
                            "{:.2}%",
                            (total_token_used.value() as f32 / CONTEXT_WINDOW_SIZE as f32) * 100.0
                        )),
                    )?;
                } else {
                    queue!(
                        self.output,
                        style::Print(format!(
                            "\nCurrent context window ({} of {}k tokens used)\n",
                            total_token_used,
                            CONTEXT_WINDOW_SIZE / 1000
                        )),
                        style::SetForegroundColor(Color::DarkCyan),
                        // add a nice visual to mimic "tiny" progress, so the overral progress bar doesn't look too
                        // empty
                        style::Print("|".repeat(if context_width == 0 && *context_token_count > 0 {
                            1
                        } else {
                            0
                        })),
                        style::Print("█".repeat(context_width)),
                        style::SetForegroundColor(Color::Blue),
                        style::Print("|".repeat(if assistant_width == 0 && *assistant_token_count > 0 {
                            1
                        } else {
                            0
                        })),
                        style::Print("█".repeat(assistant_width)),
                        style::SetForegroundColor(Color::Magenta),
                        style::Print("|".repeat(if user_width == 0 && *user_token_count > 0 { 1 } else { 0 })),
                        style::Print("█".repeat(user_width)),
                        style::SetForegroundColor(Color::DarkGrey),
                        style::Print("█".repeat(left_over_width)),
                        style::Print(" "),
                        style::SetForegroundColor(Color::Reset),
                        style::Print(format!(
                            "{:.2}%",
                            (total_token_used.value() as f32 / CONTEXT_WINDOW_SIZE as f32) * 100.0
                        )),
                    )?;
                }

                queue!(self.output, style::Print("\n\n"))?;
                self.output.flush()?;

                queue!(
                    self.output,
                    style::SetForegroundColor(Color::DarkCyan),
                    style::Print("█ Context files: "),
                    style::SetForegroundColor(Color::Reset),
                    style::Print(format!(
                        "~{} tokens ({:.2}%)\n",
                        context_token_count,
                        (context_token_count.value() as f32 / CONTEXT_WINDOW_SIZE as f32) * 100.0
                    )),
                    style::SetForegroundColor(Color::Blue),
                    style::Print("█ Q responses: "),
                    style::SetForegroundColor(Color::Reset),
                    style::Print(format!(
                        "  ~{} tokens ({:.2}%)\n",
                        assistant_token_count,
                        (assistant_token_count.value() as f32 / CONTEXT_WINDOW_SIZE as f32) * 100.0
                    )),
                    style::SetForegroundColor(Color::Magenta),
                    style::Print("█ Your prompts: "),
                    style::SetForegroundColor(Color::Reset),
                    style::Print(format!(
                        " ~{} tokens ({:.2}%)\n\n",
                        user_token_count,
                        (user_token_count.value() as f32 / CONTEXT_WINDOW_SIZE as f32) * 100.0
                    )),
                )?;

                queue!(
                    self.output,
                    style::SetAttribute(Attribute::Bold),
                    style::Print("\n💡 Pro Tips:\n"),
                    style::SetAttribute(Attribute::Reset),
                    style::SetForegroundColor(Color::DarkGrey),
                    style::Print("Run "),
                    style::SetForegroundColor(Color::DarkGreen),
                    style::Print("/compact"),
                    style::SetForegroundColor(Color::DarkGrey),
                    style::Print(" to replace the conversation history with its summary\n"),
                    style::Print("Run "),
                    style::SetForegroundColor(Color::DarkGreen),
                    style::Print("/clear"),
                    style::SetForegroundColor(Color::DarkGrey),
                    style::Print(" to erase the entire chat history\n"),
                    style::Print("Run "),
                    style::SetForegroundColor(Color::DarkGreen),
                    style::Print("/context show"),
                    style::SetForegroundColor(Color::DarkGrey),
                    style::Print(" to see tokens per context file\n\n"),
                    style::SetForegroundColor(Color::Reset),
                )?;

                ChatState::PromptUser {
                    tool_uses: Some(tool_uses),
                    pending_tool_index,
                    skip_printing_tools: true,
                }
            },
            Command::Load { path } => {
                macro_rules! tri {
                    ($v:expr) => {
                        match $v {
                            Ok(v) => v,
                            Err(err) => {
                                execute!(
                                    self.output,
                                    style::SetForegroundColor(Color::Red),
                                    style::Print(format!("\nFailed to import from {}: {}\n\n", &path, &err)),
                                    style::SetAttribute(Attribute::Reset)
                                )?;
                                return Ok(ChatState::PromptUser {
                                    tool_uses: Some(tool_uses),
                                    pending_tool_index,
                                    skip_printing_tools: true,
                                });
                            },
                        }
                    };
                }

                let contents = tri!(self.ctx.fs().read_to_string(&path).await);
                let mut new_state: ConversationState = tri!(serde_json::from_str(&contents));
                new_state
                    .reload_serialized_state(Arc::clone(&self.ctx), Some(self.output.clone()))
                    .await;
                self.conversation_state = new_state;

                execute!(
                    self.output,
                    style::SetForegroundColor(Color::Green),
                    style::Print(format!("\n✔ Imported conversation state from {}\n\n", &path)),
                    style::SetAttribute(Attribute::Reset)
                )?;

                ChatState::PromptUser {
                    tool_uses: None,
                    pending_tool_index: None,
                    skip_printing_tools: true,
                }
            },
            Command::Save { path, force } => {
                macro_rules! tri {
                    ($v:expr) => {
                        match $v {
                            Ok(v) => v,
                            Err(err) => {
                                execute!(
                                    self.output,
                                    style::SetForegroundColor(Color::Red),
                                    style::Print(format!("\nFailed to export to {}: {}\n\n", &path, &err)),
                                    style::SetAttribute(Attribute::Reset)
                                )?;
                                return Ok(ChatState::PromptUser {
                                    tool_uses: Some(tool_uses),
                                    pending_tool_index,
                                    skip_printing_tools: true,
                                });
                            },
                        }
                    };
                }

                let contents = tri!(serde_json::to_string_pretty(&self.conversation_state));
                if self.ctx.fs().exists(&path) && !force {
                    execute!(
                        self.output,
                        style::SetForegroundColor(Color::Red),
                        style::Print(format!(
                            "\nFile at {} already exists. To overwrite, use -f or --force\n\n",
                            &path
                        )),
                        style::SetAttribute(Attribute::Reset)
                    )?;
                    return Ok(ChatState::PromptUser {
                        tool_uses: Some(tool_uses),
                        pending_tool_index,
                        skip_printing_tools: true,
                    });
                }
                tri!(self.ctx.fs().write(&path, contents).await);

                execute!(
                    self.output,
                    style::SetForegroundColor(Color::Green),
                    style::Print(format!("\n✔ Exported conversation state to {}\n\n", &path)),
                    style::SetAttribute(Attribute::Reset)
                )?;

                ChatState::PromptUser {
                    tool_uses: None,
                    pending_tool_index: None,
                    skip_printing_tools: true,
                }
            },
            Command::Mcp => {
                let terminal_width = self.terminal_width();
                let loaded_servers = self.conversation_state.tool_manager.mcp_load_record.lock().await;
                let still_loading = self
                    .conversation_state
                    .tool_manager
                    .pending_clients()
                    .await
                    .into_iter()
                    .map(|name| format!(" - {name}\n"))
                    .collect::<Vec<_>>()
                    .join("");
                for (server_name, msg) in loaded_servers.iter() {
                    let msg = msg
                        .iter()
                        .map(|record| match record {
                            LoadingRecord::Err(content)
                            | LoadingRecord::Warn(content)
                            | LoadingRecord::Success(content) => content.clone(),
                        })
                        .collect::<Vec<_>>()
                        .join("\n--- tools refreshed ---\n");
                    queue!(
                        self.output,
                        style::Print(server_name),
                        style::Print("\n"),
                        style::Print(format!("{}\n", "▔".repeat(terminal_width))),
                        style::Print(msg),
                        style::Print("\n")
                    )?;
                }
                if !still_loading.is_empty() {
                    queue!(
                        self.output,
                        style::Print("Still loading:\n"),
                        style::Print(format!("{}\n", "▔".repeat(terminal_width))),
                        style::Print(still_loading),
                        style::Print("\n")
                    )?;
                }
                self.output.flush()?;
                ChatState::PromptUser {
                    tool_uses: None,
                    pending_tool_index: None,
                    skip_printing_tools: true,
                }
            },
            Command::Model => {
                queue!(self.output, style::Print("\n"))?;
                let active_model_id = self.conversation_state.model.as_deref();
                let labels: Vec<String> = MODEL_OPTIONS
                    .iter()
                    .map(|opt| {
                        if (opt.model_id.is_empty() && active_model_id.is_none())
                            || Some(opt.model_id) == active_model_id
                        {
                            format!("{} (active)", opt.name)
                        } else {
                            opt.name.to_owned()
                        }
                    })
                    .collect();

                let selection: Option<_> = match Select::with_theme(&crate::util::dialoguer_theme())
                    .with_prompt("Select a model for this chat session")
                    .items(&labels)
                    .default(0)
                    .interact_on_opt(&dialoguer::console::Term::stdout())
                {
                    Ok(sel) => {
                        let _ = crossterm::execute!(
                            std::io::stdout(),
                            crossterm::style::SetForegroundColor(crossterm::style::Color::Magenta)
                        );
                        sel
                    },
                    // Ctrl‑C -> Err(Interrupted)
                    Err(DError::IO(ref e)) if e.kind() == io::ErrorKind::Interrupted => None,
                    Err(e) => return Err(ChatError::Custom(format!("Failed to choose model: {e}").into())),
                };

                queue!(self.output, style::ResetColor)?;
=======
>>>>>>> d8ea18f6

        // Do this here so that the skim integration sees an updated view of the context *during the current
        // q session*. (e.g., if I add files to context, that won't show up for skim for the current
        // q session unless we do this in prompt_user... unless you can find a better way)
        #[cfg(unix)]
        if let Some(ref context_manager) = self.conversation.context_manager {
            let tool_names = self
                .conversation
                .tool_manager
                .tn_map
                .keys()
                .filter(|name| *name != DUMMY_TOOL_NAME)
                .cloned()
                .collect::<Vec<_>>();
            self.input_source
                .put_skim_command_selector(database, Arc::new(context_manager.clone()), tool_names);
        }
        execute!(
            self.stderr,
            style::SetForegroundColor(Color::Reset),
            style::SetAttribute(Attribute::Reset)
        )?;
        let user_input = match self.read_user_input(&self.generate_tool_trust_prompt(), false) {
            Some(input) => input,
            None => return Ok(ChatState::Exit),
        };

        self.conversation.append_user_transcript(&user_input);
        Ok(ChatState::HandleInput { input: user_input })
    }

    async fn handle_input(
        &mut self,
        ctx: &mut Context,
        database: &mut Database,
        telemetry: &TelemetryThread,
        mut user_input: String,
    ) -> Result<ChatState, ChatError> {
        queue!(self.stderr, style::Print('\n'))?;

        let input = user_input.trim();
        if let Some(mut args) = input.strip_prefix("/").and_then(shlex::split) {
            args.insert(0, "q".to_owned());
            match SlashCommand::try_parse_from(args) {
                Ok(command) => {
                    match command.execute(ctx, database, telemetry, self).await {
                        Ok(chat_state) if matches!(chat_state, ChatState::Exit) => return Ok(chat_state),
                        Err(err) => {
                            queue!(
                                self.stderr,
                                style::SetForegroundColor(Color::Red),
                                style::Print(format!("Failed to execute command: {}\n", err)),
                                style::SetForegroundColor(Color::Reset)
                            )?;
                        },
                        _ => {},
                    }

                    writeln!(self.stderr)?;
                },
                Err(err) => {
                    writeln!(self.stderr, "{}", err)?;
                },
            }

            Ok(ChatState::PromptUser {
                skip_printing_tools: false,
            })
        } else if let Some(command) = input.strip_prefix("!") {
            // Use platform-appropriate shell
            let result = if cfg!(target_os = "windows") {
                std::process::Command::new("cmd").args(["/C", command]).status()
            } else {
                std::process::Command::new("bash").args(["-c", command]).status()
            };

            // Handle the result and provide appropriate feedback
            match result {
                Ok(status) => {
                    if !status.success() {
                        queue!(
                            self.stderr,
                            style::SetForegroundColor(Color::Yellow),
                            style::Print(format!("Self exited with status: {}\n", status)),
                            style::SetForegroundColor(Color::Reset)
                        )?;
                    }
                },
                Err(e) => {
                    queue!(
                        self.stderr,
                        style::SetForegroundColor(Color::Red),
                        style::Print(format!("Failed to execute command: {}\n", e)),
                        style::SetForegroundColor(Color::Reset)
                    )?;
                },
            }

            Ok(ChatState::PromptUser {
                skip_printing_tools: false,
            })
        } else {
            // Check for a pending tool approval
            if let Some(index) = self.pending_tool_index {
                let is_trust = ["t", "T"].contains(&input);
                let tool_use = &mut self.tool_uses[index];
                if ["y", "Y"].contains(&input) || is_trust {
                    if is_trust {
                        self.tool_permissions.trust_tool(&tool_use.name);
                    }
                    tool_use.accepted = true;

                    return Ok(ChatState::ExecuteTools);
                }
            } else if !self.pending_prompts.is_empty() {
                let prompts = self.pending_prompts.drain(0..).collect();
                user_input = self
                    .conversation
                    .append_prompts(prompts)
                    .ok_or(ChatError::Custom("Prompt append failed".into()))?;
            }

            // Otherwise continue with normal chat on 'n' or other responses
            self.tool_use_status = ToolUseStatus::Idle;

            if self.pending_tool_index.is_some() {
                self.conversation.abandon_tool_use(&self.tool_uses, user_input);
            } else {
                self.conversation.set_next_user_message(user_input).await;
            }

            let conv_state = self
                .conversation
                .as_sendable_conversation_state(ctx, &mut self.stderr, true)
                .await?;
            self.send_tool_use_telemetry(telemetry).await;

            queue!(self.stderr, style::SetForegroundColor(Color::Magenta))?;
            queue!(self.stderr, style::SetForegroundColor(Color::Reset))?;
            queue!(self.stderr, cursor::Hide)?;
            execute!(self.stderr, style::Print("\n"))?;
            self.spinner = Some(Spinner::new(Spinners::Dots, "Thinking...".to_owned()));

            Ok(ChatState::HandleResponseStream(
                self.client.send_message(conv_state).await?,
            ))
        }
    }

    async fn tool_use_execute(
        &mut self,
        ctx: &mut Context,
        database: &Database,
        telemetry: &TelemetryThread,
    ) -> Result<ChatState, ChatError> {
        // Verify tools have permissions.
        for i in 0..self.tool_uses.len() {
            let tool = &mut self.tool_uses[i];

            // Manually accepted by the user or otherwise verified already.
            if tool.accepted {
                continue;
            }

            // If there is an override, we will use it. Otherwise fall back to Tool's default.
            let allowed = self.tool_permissions.trust_all
                || (self.tool_permissions.has(&tool.name) && self.tool_permissions.is_trusted(&tool.name))
                || !tool.tool.requires_acceptance(ctx);

            if database
                .settings
                .get_bool(Setting::ChatEnableNotifications)
                .unwrap_or(false)
            {
                play_notification_bell(!allowed);
            }

            // TODO: Control flow is hacky here because of borrow rules
            let _ = tool;
            self.print_tool_description(ctx, i, allowed).await?;
            let tool = &mut self.tool_uses[i];

            if allowed {
                tool.accepted = true;
                continue;
            }

            self.pending_tool_index = Some(i);

            return Ok(ChatState::PromptUser {
                skip_printing_tools: false,
            });
        }

        // Execute the requested tools.
        let mut tool_results = vec![];
        let mut image_blocks: Vec<RichImageBlock> = Vec::new();

        for tool in &self.tool_uses {
            let mut tool_telemetry = self.tool_use_telemetry_events.entry(tool.id.clone());
            tool_telemetry = tool_telemetry.and_modify(|ev| ev.is_accepted = true);

            let tool_start = std::time::Instant::now();
            let invoke_result = tool.tool.invoke(ctx, &mut self.stdout).await;

            if self.spinner.is_some() {
                queue!(
                    self.stderr,
                    terminal::Clear(terminal::ClearType::CurrentLine),
                    cursor::MoveToColumn(0),
                    cursor::Show
                )?;
            }
            execute!(self.stdout, style::Print("\n"))?;

            let tool_time = std::time::Instant::now().duration_since(tool_start);
            if let Tool::Custom(ct) = &tool.tool {
                tool_telemetry = tool_telemetry.and_modify(|ev| {
                    ev.custom_tool_call_latency = Some(tool_time.as_secs() as usize);
                    ev.input_token_size = Some(ct.get_input_token_size());
                    ev.is_custom_tool = true;
                });
            }
            let tool_time = format!("{}.{}", tool_time.as_secs(), tool_time.subsec_millis());
            match invoke_result {
                Ok(result) => {
                    match result.output {
                        OutputKind::Text(ref text) => {
                            debug!("Output is Text: {}", text);
                        },
                        OutputKind::Json(ref json) => {
                            debug!("Output is JSON: {}", json);
                        },
                        OutputKind::Images(ref image) => {
                            image_blocks.extend(image.clone());
                        },
                    }

                    debug!("tool result output: {:#?}", result);
                    execute!(
                        self.stdout,
                        style::Print(CONTINUATION_LINE),
                        style::Print("\n"),
                        style::SetForegroundColor(Color::Green),
                        style::SetAttribute(Attribute::Bold),
                        style::Print(format!(" ● Completed in {}s", tool_time)),
                        style::SetForegroundColor(Color::Reset),
                        style::Print("\n\n"),
                    )?;

                    tool_telemetry = tool_telemetry.and_modify(|ev| ev.is_success = Some(true));
                    if let Tool::Custom(_) = &tool.tool {
                        tool_telemetry
                            .and_modify(|ev| ev.output_token_size = Some(TokenCounter::count_tokens(result.as_str())));
                    }
                    tool_results.push(ToolUseResult {
                        tool_use_id: tool.id.clone(),
                        content: vec![result.into()],
                        status: ToolResultStatus::Success,
                    });
                },
                Err(err) => {
                    error!(?err, "An error occurred processing the tool");
                    execute!(
                        self.stderr,
                        style::Print(CONTINUATION_LINE),
                        style::Print("\n"),
                        style::SetAttribute(Attribute::Bold),
                        style::SetForegroundColor(Color::Red),
                        style::Print(format!(" ● Execution failed after {}s:\n", tool_time)),
                        style::SetAttribute(Attribute::Reset),
                        style::SetForegroundColor(Color::Red),
                        style::Print(&err),
                        style::SetAttribute(Attribute::Reset),
                        style::Print("\n\n"),
                    )?;

                    tool_telemetry.and_modify(|ev| ev.is_success = Some(false));
                    tool_results.push(ToolUseResult {
                        tool_use_id: tool.id.clone(),
                        content: vec![ToolUseResultBlock::Text(format!(
                            "An error occurred processing the tool: \n{}",
                            &err
                        ))],
                        status: ToolResultStatus::Error,
                    });
                    if let ToolUseStatus::Idle = self.tool_use_status {
                        self.tool_use_status = ToolUseStatus::RetryInProgress(
                            self.conversation
                                .message_id()
                                .map_or("No utterance id found".to_string(), |v| v.to_string()),
                        );
                    }
                },
            }
        }

        if !image_blocks.is_empty() {
            let images = image_blocks.into_iter().map(|(block, _)| block).collect();
            self.conversation.add_tool_results_with_images(tool_results, images);
            execute!(
                self.stderr,
                style::SetAttribute(Attribute::Reset),
                style::SetForegroundColor(Color::Reset),
                style::Print("\n")
            )?;
        } else {
            self.conversation.add_tool_results(tool_results);
        }

        execute!(self.stderr, cursor::Hide)?;
        execute!(self.stderr, style::Print("\n"), style::SetAttribute(Attribute::Reset))?;
        if self.interactive {
            self.spinner = Some(Spinner::new(Spinners::Dots, "Thinking...".to_string()));
        }

        self.send_tool_use_telemetry(telemetry).await;
        return Ok(ChatState::HandleResponseStream(
            self.client
                .send_message(
                    self.conversation
                        .as_sendable_conversation_state(ctx, &mut self.stderr, false)
                        .await?,
                )
                .await?,
        ));
    }

    async fn handle_response(
        &mut self,
        ctx: &mut Context,
        database: &mut Database,
        telemetry: &TelemetryThread,
        response: SendMessageOutput,
    ) -> Result<ChatState, ChatError> {
        let request_id = response.request_id().map(|s| s.to_string());
        let mut buf = String::new();
        let mut offset = 0;
        let mut ended = false;
        let mut parser = ResponseParser::new(response);
        let mut state = ParseState::new(Some(self.terminal_width()));

        let mut tool_uses = Vec::new();
        let mut tool_name_being_recvd: Option<String> = None;

        if self.spinner.is_some() {
            drop(self.spinner.take());
            queue!(
                self.stderr,
                style::SetForegroundColor(Color::Reset),
                terminal::Clear(terminal::ClearType::CurrentLine),
                cursor::MoveToColumn(0),
                cursor::Show,
                cursor::MoveUp(1),
                terminal::Clear(terminal::ClearType::CurrentLine),
            )?;
        }

        loop {
            match parser.recv().await {
                Ok(msg_event) => {
                    trace!("Consumed: {:?}", msg_event);
                    match msg_event {
                        parser::ResponseEvent::ToolUseStart { name } => {
                            // We need to flush the buffer here, otherwise text will not be
                            // printed while we are receiving tool use events.
                            buf.push('\n');
                            tool_name_being_recvd = Some(name);
                        },
                        parser::ResponseEvent::AssistantText(text) => {
                            buf.push_str(&text);
                        },
                        parser::ResponseEvent::ToolUse(tool_use) => {
                            if self.spinner.is_some() {
                                drop(self.spinner.take());
                                queue!(
                                    self.stderr,
                                    terminal::Clear(terminal::ClearType::CurrentLine),
                                    cursor::MoveToColumn(0),
                                    cursor::Show
                                )?;
                            }
                            tool_uses.push(tool_use);
                            tool_name_being_recvd = None;
                        },
                        parser::ResponseEvent::EndStream { message } => {
                            // This log is attempting to help debug instances where users encounter
                            // the response timeout message.
                            if message.content() == RESPONSE_TIMEOUT_CONTENT {
                                error!(?request_id, ?message, "Encountered an unexpected model response");
                            }
                            self.conversation.push_assistant_message(message, database);
                            ended = true;
                        },
                    }
                },
                Err(recv_error) => {
                    if let Some(request_id) = &recv_error.request_id {
                        self.failed_request_ids.push(request_id.clone());
                    };

                    let (reason, reason_desc) = get_error_reason(&recv_error);
                    self.send_chat_telemetry(
                        database,
                        telemetry,
                        recv_error.request_id.clone(),
                        TelemetryResult::Failed,
                        Some(reason),
                        Some(reason_desc),
                        recv_error.status_code(),
                    )
                    .await;

                    match recv_error.source {
                        RecvErrorKind::StreamTimeout { source, duration } => {
                            error!(
                                recv_error.request_id,
                                ?source,
                                "Encountered a stream timeout after waiting for {}s",
                                duration.as_secs()
                            );

                            execute!(self.stderr, cursor::Hide)?;
                            self.spinner = Some(Spinner::new(Spinners::Dots, "Dividing up the work...".to_string()));

                            // For stream timeouts, we'll tell the model to try and split its response into
                            // smaller chunks.
                            self.conversation.push_assistant_message(
                                AssistantMessage::new_response(None, RESPONSE_TIMEOUT_CONTENT.to_string()),
                                database,
                            );
                            self.conversation
                                .set_next_user_message(
                                    "You took too long to respond - try to split up the work into smaller steps."
                                        .to_string(),
                                )
                                .await;
                            self.send_tool_use_telemetry(telemetry).await;
                            return Ok(ChatState::HandleResponseStream(
                                self.client
                                    .send_message(
                                        self.conversation
                                            .as_sendable_conversation_state(ctx, &mut self.stderr, false)
                                            .await?,
                                    )
                                    .await?,
                            ));
                        },
                        RecvErrorKind::UnexpectedToolUseEos {
                            tool_use_id,
                            name,
                            message,
                            ..
                        } => {
                            error!(
                                recv_error.request_id,
                                tool_use_id, name, "The response stream ended before the entire tool use was received"
                            );
                            self.conversation.push_assistant_message(*message, database);
                            let tool_results = vec![ToolUseResult {
                                    tool_use_id,
                                    content: vec![ToolUseResultBlock::Text(
                                        "The generated tool was too large, try again but this time split up the work between multiple tool uses".to_string(),
                                    )],
                                    status: ToolResultStatus::Error,
                                }];
                            self.conversation.add_tool_results(tool_results);
                            self.send_tool_use_telemetry(telemetry).await;
                            return Ok(ChatState::HandleResponseStream(
                                self.client
                                    .send_message(
                                        self.conversation
                                            .as_sendable_conversation_state(ctx, &mut self.stderr, false)
                                            .await?,
                                    )
                                    .await?,
                            ));
                        },
                        _ => return Err(recv_error.into()),
                    }
                },
            }

            // Fix for the markdown parser copied over from q chat:
            // this is a hack since otherwise the parser might report Incomplete with useful data
            // still left in the buffer. I'm not sure how this is intended to be handled.
            if ended {
                buf.push('\n');
            }

            if tool_name_being_recvd.is_none() && !buf.is_empty() && self.spinner.is_some() {
                drop(self.spinner.take());
                queue!(
                    self.stderr,
                    terminal::Clear(terminal::ClearType::CurrentLine),
                    cursor::MoveToColumn(0),
                    cursor::Show
                )?;
            }

            // Print the response for normal cases
            loop {
                let input = Partial::new(&buf[offset..]);
                match interpret_markdown(input, &mut self.stdout, &mut state) {
                    Ok(parsed) => {
                        offset += parsed.offset_from(&input);
                        self.stderr.flush()?;
                        state.newline = state.set_newline;
                        state.set_newline = false;
                    },
                    Err(err) => match err.into_inner() {
                        Some(err) => return Err(ChatError::Custom(err.to_string().into())),
                        None => break, // Data was incomplete
                    },
                }

                // TODO: We should buffer output based on how much we have to parse, not as a constant
                // Do not remove unless you are nabochay :)
                tokio::time::sleep(Duration::from_millis(8)).await;
            }

            // Set spinner after showing all of the assistant text content so far.
            if tool_name_being_recvd.is_some() {
                queue!(self.stderr, cursor::Hide)?;
                if self.interactive {
                    self.spinner = Some(Spinner::new(Spinners::Dots, "Thinking...".to_string()));
                }
            }

            if ended {
                self.send_chat_telemetry(
                    database,
                    telemetry,
                    request_id,
                    TelemetryResult::Succeeded,
                    None,
                    None,
                    None,
                )
                .await;

                if database
                    .settings
                    .get_bool(Setting::ChatEnableNotifications)
                    .unwrap_or(false)
                {
                    // For final responses (no tools suggested), always play the bell
                    play_notification_bell(tool_uses.is_empty());
                }

                queue!(self.stderr, style::ResetColor, style::SetAttribute(Attribute::Reset))?;
                execute!(self.stderr, style::Print("\n"))?;

                for (i, citation) in &state.citations {
                    queue!(
                        self.stderr,
                        style::Print("\n"),
                        style::SetForegroundColor(Color::Blue),
                        style::Print(format!("[^{i}]: ")),
                        style::SetForegroundColor(Color::DarkGrey),
                        style::Print(format!("{citation}\n")),
                        style::SetForegroundColor(Color::Reset)
                    )?;
                }

                break;
            }
        }

        if !tool_uses.is_empty() {
            Ok(ChatState::ValidateTools(tool_uses))
        } else {
            self.tool_uses.clear();
            self.pending_tool_index = None;

            Ok(ChatState::PromptUser {
                skip_printing_tools: false,
            })
        }
    }

    async fn validate_tools(
        &mut self,
        ctx: &Context,
        telemetry: &TelemetryThread,
        tool_uses: Vec<AssistantToolUse>,
    ) -> Result<ChatState, ChatError> {
        let conv_id = self.conversation.conversation_id().to_owned();
        debug!(?tool_uses, "Validating tool uses");
        let mut queued_tools: Vec<QueuedTool> = Vec::new();
        let mut tool_results: Vec<ToolUseResult> = Vec::new();

        for tool_use in tool_uses {
            let tool_use_id = tool_use.id.clone();
            let tool_use_name = tool_use.name.clone();
            let mut tool_telemetry =
                ToolUseEventBuilder::new(conv_id.clone(), tool_use.id.clone(), self.conversation.model.clone())
                    .set_tool_use_id(tool_use_id.clone())
                    .set_tool_name(tool_use.name.clone())
                    .utterance_id(self.conversation.message_id().map(|s| s.to_string()));
            match self.conversation.tool_manager.get_tool_from_tool_use(tool_use) {
                Ok(mut tool) => {
                    // Apply non-Q-generated context to tools
                    self.contextualize_tool(&mut tool);

                    match tool.validate(ctx).await {
                        Ok(()) => {
                            tool_telemetry.is_valid = Some(true);
                            queued_tools.push(QueuedTool {
                                id: tool_use_id.clone(),
                                name: tool_use_name,
                                tool,
                                accepted: false,
                            });
                        },
                        Err(err) => {
                            tool_telemetry.is_valid = Some(false);
                            tool_results.push(ToolUseResult {
                                tool_use_id: tool_use_id.clone(),
                                content: vec![ToolUseResultBlock::Text(format!(
                                    "Failed to validate tool parameters: {err}"
                                ))],
                                status: ToolResultStatus::Error,
                            });
                        },
                    };
                },
                Err(err) => {
                    tool_telemetry.is_valid = Some(false);
                    tool_results.push(err.into());
                },
            }
            self.tool_use_telemetry_events.insert(tool_use_id, tool_telemetry);
        }

        // If we have any validation errors, then return them immediately to the model.
        if !tool_results.is_empty() {
            debug!(?tool_results, "Error found in the model tools");
            queue!(
                self.stderr,
                style::SetAttribute(Attribute::Bold),
                style::Print("Tool validation failed: "),
                style::SetAttribute(Attribute::Reset),
            )?;
            for tool_result in &tool_results {
                for block in &tool_result.content {
                    let content: Option<Cow<'_, str>> = match block {
                        ToolUseResultBlock::Text(t) => Some(t.as_str().into()),
                        ToolUseResultBlock::Json(d) => serde_json::to_string(d)
                            .map_err(|err| error!(?err, "failed to serialize tool result content"))
                            .map(Into::into)
                            .ok(),
                    };
                    if let Some(content) = content {
                        queue!(
                            self.stderr,
                            style::Print("\n"),
                            style::SetForegroundColor(Color::Red),
                            style::Print(format!("{}\n", content)),
                            style::SetForegroundColor(Color::Reset),
                        )?;
                    }
                }
            }
            self.conversation.add_tool_results(tool_results);
            self.send_tool_use_telemetry(telemetry).await;
            if let ToolUseStatus::Idle = self.tool_use_status {
                self.tool_use_status = ToolUseStatus::RetryInProgress(
                    self.conversation
                        .message_id()
                        .map_or("No utterance id found".to_string(), |v| v.to_string()),
                );
            }

            let response = self
                .client
                .send_message(
                    self.conversation
                        .as_sendable_conversation_state(ctx, &mut self.stderr, false)
                        .await?,
                )
                .await?;
            return Ok(ChatState::HandleResponseStream(response));
        }

        self.tool_uses = queued_tools;
        self.pending_tool_index = Some(0);
        Ok(ChatState::ExecuteTools)
    }

    /// Apply program context to tools that Q may not have.
    // We cannot attach this any other way because Tools are constructed by deserializing
    // output from Amazon Q.
    // TODO: Is there a better way?
    fn contextualize_tool(&self, tool: &mut Tool) {
        if let Tool::GhIssue(gh_issue) = tool {
            gh_issue.set_context(GhIssueContext {
                // Ideally we avoid cloning, but this function is not called very often.
                // Using references with lifetimes requires a large refactor, and Arc<Mutex<T>>
                // seems like overkill and may incur some performance cost anyway.
                context_manager: self.conversation.context_manager.clone(),
                transcript: self.conversation.transcript.clone(),
                failed_request_ids: self.failed_request_ids.clone(),
                tool_permissions: self.tool_permissions.permissions.clone(),
            });
        }
    }

    async fn print_tool_description(
        &mut self,
        ctx: &Context,
        tool_index: usize,
        trusted: bool,
    ) -> Result<(), ChatError> {
        let tool_use = &self.tool_uses[tool_index];

        queue!(
            self.stdout,
            style::SetForegroundColor(Color::Magenta),
            style::Print(format!(
                "🛠️  Using tool: {}{}",
                tool_use.tool.display_name(),
                if trusted { " (trusted)".dark_green() } else { "".reset() }
            )),
            style::SetForegroundColor(Color::Reset)
        )?;
        if let Tool::Custom(ref tool) = tool_use.tool {
            queue!(
                self.stdout,
                style::SetForegroundColor(Color::Reset),
                style::Print(" from mcp server "),
                style::SetForegroundColor(Color::Magenta),
                style::Print(tool.client.get_server_name()),
                style::SetForegroundColor(Color::Reset),
            )?;
        }

        execute!(
            self.stdout,
            style::Print("\n"),
            style::Print(CONTINUATION_LINE),
            style::Print("\n"),
            style::Print(TOOL_BULLET)
        )?;

        tool_use
            .tool
            .queue_description(ctx, &mut self.stdout)
            .await
            .map_err(|e| ChatError::Custom(format!("failed to print tool, `{}`: {}", tool_use.name, e).into()))?;

        Ok(())
    }

    /// Helper function to read user input with a prompt and Ctrl+C handling
    fn read_user_input(&mut self, prompt: &str, exit_on_single_ctrl_c: bool) -> Option<String> {
        let mut ctrl_c = false;
        loop {
            match (self.input_source.read_line(Some(prompt)), ctrl_c) {
                (Ok(Some(line)), _) => {
                    if line.trim().is_empty() {
                        continue; // Reprompt if the input is empty
                    }
                    return Some(line);
                },
                (Ok(None), false) => {
                    if exit_on_single_ctrl_c {
                        return None;
                    }
                    execute!(
                        self.stderr,
                        style::Print(format!(
                            "\n(To exit the CLI, press Ctrl+C or Ctrl+D again or type {})\n\n",
                            "/quit".green()
                        ))
                    )
                    .unwrap_or_default();
                    ctrl_c = true;
                },
                (Ok(None), true) => return None, // Exit if Ctrl+C was pressed twice
                (Err(_), _) => return None,
            }
        }
    }

    /// Helper function to generate a prompt based on the current context
    fn generate_tool_trust_prompt(&self) -> String {
        prompt::generate_prompt(self.conversation.current_profile(), self.all_tools_trusted())
    }

    async fn send_tool_use_telemetry(&mut self, telemetry: &TelemetryThread) {
        for (_, mut event) in self.tool_use_telemetry_events.drain() {
            event.user_input_id = match self.tool_use_status {
                ToolUseStatus::Idle => self.conversation.message_id(),
                ToolUseStatus::RetryInProgress(ref id) => Some(id.as_str()),
            }
            .map(|v| v.to_string());

            telemetry.send_tool_use_suggested(event).ok();
        }
    }

    fn terminal_width(&self) -> usize {
        (self.terminal_width_provider)().unwrap_or(80)
    }

    fn all_tools_trusted(&self) -> bool {
        self.conversation.tools.values().flatten().all(|t| match t {
            FigTool::ToolSpecification(t) => self.tool_permissions.is_trusted(&t.name),
        })
    }

    /// Display character limit warnings based on current conversation size
    async fn display_char_warnings(&mut self, ctx: &Context) -> Result<(), ChatError> {
        let warning_level = self.conversation.get_token_warning_level(ctx).await?;

        match warning_level {
            TokenWarningLevel::Critical => {
                // Memory constraint warning with gentler wording
                execute!(
                    self.stderr,
                    style::SetForegroundColor(Color::Yellow),
                    style::SetAttribute(Attribute::Bold),
                    style::Print("\n⚠️ This conversation is getting lengthy.\n"),
                    style::SetAttribute(Attribute::Reset),
                    style::Print(
                        "To ensure continued smooth operation, please use /compact to summarize the conversation.\n\n"
                    ),
                    style::SetForegroundColor(Color::Reset)
                )?;
            },
            TokenWarningLevel::None => {
                // No warning needed
            },
        }

        Ok(())
    }

    #[allow(clippy::too_many_arguments)]
    async fn send_chat_telemetry(
        &self,
        database: &Database,
        telemetry: &TelemetryThread,
        request_id: Option<String>,
        result: TelemetryResult,
        reason: Option<String>,
        reason_desc: Option<String>,
        status_code: Option<u16>,
    ) {
        telemetry
            .send_chat_added_message(
                database,
                self.conversation.conversation_id().to_owned(),
                self.conversation.message_id().map(|s| s.to_owned()),
                request_id,
                self.conversation.context_message_length(),
                result,
                reason,
                reason_desc,
                status_code,
                self.conversation.model.clone(),
            )
            .await
            .ok();
    }

    async fn send_error_telemetry(
        &self,
        database: &Database,
        telemetry: &TelemetryThread,
        reason: String,
        reason_desc: Option<String>,
        status_code: Option<u16>,
    ) {
        telemetry
            .send_response_error(
                database,
                self.conversation.conversation_id().to_owned(),
                self.conversation.context_message_length(),
                TelemetryResult::Failed,
                Some(reason),
                reason_desc,
                status_code,
            )
            .await
            .ok();
    }
}

/// Testing helper
fn split_tool_use_event(value: &Map<String, serde_json::Value>) -> Vec<ChatResponseStream> {
    let tool_use_id = value.get("tool_use_id").unwrap().as_str().unwrap().to_string();
    let name = value.get("name").unwrap().as_str().unwrap().to_string();
    let args_str = value.get("args").unwrap().to_string();
    let split_point = args_str.len() / 2;
    vec![
        ChatResponseStream::ToolUseEvent {
            tool_use_id: tool_use_id.clone(),
            name: name.clone(),
            input: None,
            stop: None,
        },
        ChatResponseStream::ToolUseEvent {
            tool_use_id: tool_use_id.clone(),
            name: name.clone(),
            input: Some(args_str.split_at(split_point).0.to_string()),
            stop: None,
        },
        ChatResponseStream::ToolUseEvent {
            tool_use_id: tool_use_id.clone(),
            name: name.clone(),
            input: Some(args_str.split_at(split_point).1.to_string()),
            stop: None,
        },
        ChatResponseStream::ToolUseEvent {
            tool_use_id: tool_use_id.clone(),
            name: name.clone(),
            input: None,
            stop: Some(true),
        },
    ]
}

/// Testing helper
fn create_stream(model_responses: serde_json::Value) -> StreamingClient {
    let mut mock = Vec::new();
    for response in model_responses.as_array().unwrap() {
        let mut stream = Vec::new();
        for event in response.as_array().unwrap() {
            match event {
                serde_json::Value::String(assistant_text) => {
                    stream.push(ChatResponseStream::AssistantResponseEvent {
                        content: assistant_text.to_string(),
                    });
                },
                serde_json::Value::Object(tool_use) => {
                    stream.append(&mut split_tool_use_event(tool_use));
                },
                other => panic!("Unexpected value: {:?}", other),
            }
        }
        mock.push(stream);
    }
    StreamingClient::mock(mock)
}

/// Replaces amzn_codewhisperer_client::types::SubscriptionStatus with a more descriptive type.
/// See response expectations in [`get_subscription_status`] for reasoning.
#[derive(Debug, Clone, PartialEq, Eq)]
enum ActualSubscriptionStatus {
    Active,   // User has paid for this month
    Expiring, // User has paid for this month but cancelled
    None,     // User has not paid for this month
}

// NOTE: The subscription API behaves in a non-intuitive way. We expect the following responses:
//
// 1. SubscriptionStatus::Active:
//    - The user *has* a subscription, but it is set to *not auto-renew* (i.e., cancelled).
//    - We return ActualSubscriptionStatus::Expiring to indicate they are eligible to re-subscribe
//
// 2. SubscriptionStatus::Inactive:
//    - The user has no subscription at all (no Pro access).
//    - We return ActualSubscriptionStatus::None to indicate they are eligible to subscribe.
//
// 3. ConflictException (as an error):
//    - The user already has an active subscription *with auto-renewal enabled*.
//    - We return ActualSubscriptionStatus::Active since they don’t need to subscribe again.
//
// Also, it is currently not possible to subscribe or re-subscribe via console, only IDE/CLI.
async fn get_subscription_status(database: &mut Database) -> Result<ActualSubscriptionStatus> {
    if is_idc_user(database).await? {
        return Ok(ActualSubscriptionStatus::Active);
    }

    let client = Client::new(database, None).await?;
    match client.create_subscription_token().await {
        Ok(response) => match response.status() {
            SubscriptionStatus::Active => Ok(ActualSubscriptionStatus::Expiring),
            SubscriptionStatus::Inactive => Ok(ActualSubscriptionStatus::None),
            _ => Ok(ActualSubscriptionStatus::None),
        },
        Err(ApiClientError::CreateSubscriptionToken(e)) => {
            let sdk_error_code = e.as_service_error().and_then(|err| err.meta().code());

            if sdk_error_code.is_some_and(|c| c.contains("ConflictException")) {
                Ok(ActualSubscriptionStatus::Active)
            } else {
                Err(e.into())
            }
        },
        Err(e) => Err(e.into()),
    }
}

async fn get_subscription_status_with_spinner(
    output: &mut impl Write,
    database: &mut Database,
) -> Result<ActualSubscriptionStatus> {
    return with_spinner(output, "Checking subscription status...", || async {
        get_subscription_status(database).await
    })
    .await;
}

async fn with_spinner<T, E, F, Fut>(output: &mut impl std::io::Write, spinner_text: &str, f: F) -> Result<T, E>
where
    F: FnOnce() -> Fut,
    Fut: std::future::Future<Output = Result<T, E>>,
{
    queue!(output, cursor::Hide,).ok();
    let spinner = Some(Spinner::new(Spinners::Dots, spinner_text.to_owned()));

    let result = f().await;

    if let Some(mut s) = spinner {
        s.stop();
        let _ = queue!(
            output,
            terminal::Clear(terminal::ClearType::CurrentLine),
            cursor::MoveToColumn(0),
        );
    }

    result
}

#[cfg(test)]
mod tests {
    use super::*;
    use crate::platform::Env;

    #[tokio::test]
    async fn test_flow() {
        let mut ctx = Context::new();
        let test_client = create_stream(serde_json::json!([
            [
                "Sure, I'll create a file for you",
                {
                    "tool_use_id": "1",
                    "name": "fs_write",
                    "args": {
                        "command": "create",
                        "file_text": "Hello, world!",
                        "path": "/file.txt",
                    }
                }
            ],
            [
                "Hope that looks good to you!",
            ],
        ]));

        let env = Env::new();
        let mut database = Database::new().await.unwrap();
        let telemetry = TelemetryThread::new(&env, &mut database).await.unwrap();

        let tool_manager = ToolManager::default();
        let tool_config = serde_json::from_str::<HashMap<String, ToolSpec>>(include_str!("tools/tool_index.json"))
            .expect("Tools failed to load");
        ChatSession::new(
            &mut ctx,
            &mut database,
            std::io::stdout(),
            std::io::stderr(),
            "fake_conv_id",
            None,
            InputSource::new_mock(vec![
                "create a new file".to_string(),
                "y".to_string(),
                "exit".to_string(),
            ]),
            false,
            test_client,
            || Some(80),
            tool_manager,
            None,
            None,
            tool_config,
            ToolPermissions::new(0),
            true,
        )
        .await
        .unwrap()
        .spawn(&mut ctx, &mut database, &telemetry)
        .await
        .unwrap();

        assert_eq!(ctx.fs.read_to_string("/file.txt").await.unwrap(), "Hello, world!\n");
    }

    #[tokio::test]
    async fn test_flow_tool_permissions() {
        // let _ = tracing_subscriber::fmt::try_init();
        let mut ctx = Context::new();
        let test_client = create_stream(serde_json::json!([
            [
                "Ok",
                {
                    "tool_use_id": "1",
                    "name": "fs_write",
                    "args": {
                        "command": "create",
                        "file_text": "Hello, world!",
                        "path": "/file1.txt",
                    }
                }
            ],
            [
                "Done",
            ],
            [
                "Ok",
                {
                    "tool_use_id": "1",
                    "name": "fs_write",
                    "args": {
                        "command": "create",
                        "file_text": "Hello, world!",
                        "path": "/file2.txt",
                    }
                }
            ],
            [
                "Done",
            ],
            [
                "Ok",
                {
                    "tool_use_id": "1",
                    "name": "fs_write",
                    "args": {
                        "command": "create",
                        "file_text": "Hello, world!",
                        "path": "/file3.txt",
                    }
                }
            ],
            [
                "Done",
            ],
            [
                "Ok",
                {
                    "tool_use_id": "1",
                    "name": "fs_write",
                    "args": {
                        "command": "create",
                        "file_text": "Hello, world!",
                        "path": "/file4.txt",
                    }
                }
            ],
            [
                "Ok, I won't make it.",
            ],
            [
                "Ok",
                {
                    "tool_use_id": "1",
                    "name": "fs_write",
                    "args": {
                        "command": "create",
                        "file_text": "Hello, world!",
                        "path": "/file5.txt",
                    }
                }
            ],
            [
                "Done",
            ],
            [
                "Ok",
                {
                    "tool_use_id": "1",
                    "name": "fs_write",
                    "args": {
                        "command": "create",
                        "file_text": "Hello, world!",
                        "path": "/file6.txt",
                    }
                }
            ],
            [
                "Ok, I won't make it.",
            ],
        ]));

        let env = Env::new();
        let mut database = Database::new().await.unwrap();
        let telemetry = TelemetryThread::new(&env, &mut database).await.unwrap();

        let tool_manager = ToolManager::default();
        let tool_config = serde_json::from_str::<HashMap<String, ToolSpec>>(include_str!("tools/tool_index.json"))
            .expect("Tools failed to load");
        ChatSession::new(
            &mut ctx,
            &mut database,
            std::io::stdout(),
            std::io::stderr(),
            "fake_conv_id",
            None,
            InputSource::new_mock(vec![
                "/tools".to_string(),
                "/tools help".to_string(),
                "create a new file".to_string(),
                "y".to_string(),
                "create a new file".to_string(),
                "t".to_string(),
                "create a new file".to_string(), // should make without prompting due to 't'
                "/tools untrust fs_write".to_string(),
                "create a file".to_string(), // prompt again due to untrust
                "n".to_string(),             // cancel
                "/tools trust fs_write".to_string(),
                "create a file".to_string(), // again without prompting due to '/tools trust'
                "/tools reset".to_string(),
                "create a file".to_string(), // prompt again due to reset
                "n".to_string(),             // cancel
                "exit".to_string(),
            ]),
            false,
            test_client,
            || Some(80),
            tool_manager,
            None,
            None,
            tool_config,
            ToolPermissions::new(0),
            true,
        )
        .await
        .unwrap()
        .spawn(&mut ctx, &mut database, &telemetry)
        .await
        .unwrap();

        assert_eq!(ctx.fs.read_to_string("/file2.txt").await.unwrap(), "Hello, world!\n");
        assert_eq!(ctx.fs.read_to_string("/file3.txt").await.unwrap(), "Hello, world!\n");
        assert!(!ctx.fs.exists("/file4.txt"));
        assert_eq!(ctx.fs.read_to_string("/file5.txt").await.unwrap(), "Hello, world!\n");
        assert!(!ctx.fs.exists("/file6.txt"));
    }

    #[tokio::test]
    async fn test_flow_multiple_tools() {
        // let _ = tracing_subscriber::fmt::try_init();
        let mut ctx = Context::new();
        let test_client = create_stream(serde_json::json!([
            [
                "Sure, I'll create a file for you",
                {
                    "tool_use_id": "1",
                    "name": "fs_write",
                    "args": {
                        "command": "create",
                        "file_text": "Hello, world!",
                        "path": "/file1.txt",
                    }
                },
                {
                    "tool_use_id": "2",
                    "name": "fs_write",
                    "args": {
                        "command": "create",
                        "file_text": "Hello, world!",
                        "path": "/file2.txt",
                    }
                }
            ],
            [
                "Done",
            ],
            [
                "Sure, I'll create a file for you",
                {
                    "tool_use_id": "1",
                    "name": "fs_write",
                    "args": {
                        "command": "create",
                        "file_text": "Hello, world!",
                        "path": "/file3.txt",
                    }
                },
                {
                    "tool_use_id": "2",
                    "name": "fs_write",
                    "args": {
                        "command": "create",
                        "file_text": "Hello, world!",
                        "path": "/file4.txt",
                    }
                }
            ],
            [
                "Done",
            ],
        ]));

        let env = Env::new();
        let mut database = Database::new().await.unwrap();
        let telemetry = TelemetryThread::new(&env, &mut database).await.unwrap();

        let tool_manager = ToolManager::default();
        let tool_config = serde_json::from_str::<HashMap<String, ToolSpec>>(include_str!("tools/tool_index.json"))
            .expect("Tools failed to load");
        ChatSession::new(
            &mut ctx,
            &mut database,
            std::io::stdout(),
            std::io::stderr(),
            "fake_conv_id",
            None,
            InputSource::new_mock(vec![
                "create 2 new files parallel".to_string(),
                "t".to_string(),
                "/tools reset".to_string(),
                "create 2 new files parallel".to_string(),
                "y".to_string(),
                "y".to_string(),
                "exit".to_string(),
            ]),
            false,
            test_client,
            || Some(80),
            tool_manager,
            None,
            None,
            tool_config,
            ToolPermissions::new(0),
            true,
        )
        .await
        .unwrap()
        .spawn(&mut ctx, &mut database, &telemetry)
        .await
        .unwrap();

        assert_eq!(ctx.fs.read_to_string("/file1.txt").await.unwrap(), "Hello, world!\n");
        assert_eq!(ctx.fs.read_to_string("/file2.txt").await.unwrap(), "Hello, world!\n");
        assert_eq!(ctx.fs.read_to_string("/file3.txt").await.unwrap(), "Hello, world!\n");
        assert_eq!(ctx.fs.read_to_string("/file4.txt").await.unwrap(), "Hello, world!\n");
    }

    #[tokio::test]
    async fn test_flow_tools_trust_all() {
        // let _ = tracing_subscriber::fmt::try_init();
        let mut ctx = Context::new();
        let test_client = create_stream(serde_json::json!([
            [
                "Sure, I'll create a file for you",
                {
                    "tool_use_id": "1",
                    "name": "fs_write",
                    "args": {
                        "command": "create",
                        "file_text": "Hello, world!",
                        "path": "/file1.txt",
                    }
                }
            ],
            [
                "Done",
            ],
            [
                "Sure, I'll create a file for you",
                {
                    "tool_use_id": "1",
                    "name": "fs_write",
                    "args": {
                        "command": "create",
                        "file_text": "Hello, world!",
                        "path": "/file3.txt",
                    }
                }
            ],
            [
                "Ok I won't.",
            ],
        ]));

        let env = Env::new();
        let mut database = Database::new().await.unwrap();
        let telemetry = TelemetryThread::new(&env, &mut database).await.unwrap();

        let tool_manager = ToolManager::default();
        let tool_config = serde_json::from_str::<HashMap<String, ToolSpec>>(include_str!("tools/tool_index.json"))
            .expect("Tools failed to load");
        ChatSession::new(
            &mut ctx,
            &mut database,
            std::io::stdout(),
            std::io::stderr(),
            "fake_conv_id",
            None,
            InputSource::new_mock(vec![
                "/tools trust-all".to_string(),
                "create a new file".to_string(),
                "/tools reset".to_string(),
                "create a new file".to_string(),
                "exit".to_string(),
            ]),
            false,
            test_client,
            || Some(80),
            tool_manager,
            None,
            None,
            tool_config,
            ToolPermissions::new(0),
            true,
        )
        .await
        .unwrap()
        .spawn(&mut ctx, &mut database, &telemetry)
        .await
        .unwrap();

        assert_eq!(ctx.fs.read_to_string("/file1.txt").await.unwrap(), "Hello, world!\n");
        assert!(!ctx.fs.exists("/file2.txt"));
    }

    #[test]
    fn test_editor_content_processing() {
        // Since we no longer have template replacement, this test is simplified
        let cases = vec![
            ("My content", "My content"),
            ("My content with newline\n", "My content with newline"),
            ("", ""),
        ];

        for (input, expected) in cases {
            let processed = input.trim().to_string();
            assert_eq!(processed, expected.trim().to_string(), "Failed for input: {}", input);
        }
    }

    #[tokio::test]
    async fn test_subscribe_flow() {
        let mut ctx = Context::new();

        let env = Env::new();
        let mut database = Database::new().await.unwrap();
        let telemetry = TelemetryThread::new(&env, &mut database).await.unwrap();

        let tool_manager = ToolManager::default();
        let tool_config = serde_json::from_str::<HashMap<String, ToolSpec>>(include_str!("tools/tool_index.json"))
            .expect("Tools failed to load");
        ChatSession::new(
            &mut ctx,
            &mut database,
            std::io::stdout(),
            std::io::stderr(),
            "fake_conv_id",
            None,
            InputSource::new_mock(vec!["/subscribe".to_string(), "y".to_string(), "/quit".to_string()]),
            false,
            create_stream(serde_json::json!([])),
            || Some(80),
            tool_manager,
            None,
            None,
            tool_config,
            ToolPermissions::new(0),
            true,
        )
        .await
        .unwrap()
        .spawn(&mut ctx, &mut database, &telemetry)
        .await
        .unwrap();
    }
}<|MERGE_RESOLUTION|>--- conflicted
+++ resolved
@@ -1,13 +1,10 @@
 mod cli;
 mod consts;
 mod context;
-<<<<<<< HEAD
+mod conversation;
 mod conversation_state;
 mod error_formatter;
 mod hooks;
-=======
-mod conversation;
->>>>>>> d8ea18f6
 mod input_source;
 mod message;
 mod parse;
@@ -1189,1800 +1186,6 @@
                 style::SetForegroundColor(Color::Reset),
             )?;
         }
-<<<<<<< HEAD
-
-        // Do this here so that the skim integration sees an updated view of the context *during the current
-        // q session*. (e.g., if I add files to context, that won't show up for skim for the current
-        // q session unless we do this in prompt_user... unless you can find a better way)
-        #[cfg(unix)]
-        if let Some(ref context_manager) = self.conversation_state.context_manager {
-            let tool_names = self
-                .conversation_state
-                .tool_manager
-                .tn_map
-                .keys()
-                .filter(|name| *name != DUMMY_TOOL_NAME)
-                .cloned()
-                .collect::<Vec<_>>();
-            self.input_source
-                .put_skim_command_selector(database, Arc::new(context_manager.clone()), tool_names);
-        }
-        execute!(
-            self.output,
-            style::SetForegroundColor(Color::Reset),
-            style::SetAttribute(Attribute::Reset)
-        )?;
-        let user_input = match self.read_user_input(&self.generate_tool_trust_prompt(), false) {
-            Some(input) => input,
-            None => return Ok(ChatState::Exit),
-        };
-
-        self.conversation_state.append_user_transcript(&user_input);
-        Ok(ChatState::HandleInput {
-            input: user_input,
-            tool_uses: Some(tool_uses),
-            pending_tool_index,
-        })
-    }
-
-    async fn handle_input(
-        &mut self,
-        telemetry: &TelemetryThread,
-        database: &mut Database,
-        mut user_input: String,
-        tool_uses: Option<Vec<QueuedTool>>,
-        pending_tool_index: Option<usize>,
-    ) -> Result<ChatState, ChatError> {
-        let command_result = Command::parse(&user_input, &mut self.output);
-
-        if let Err(error_message) = &command_result {
-            // Display error message for command parsing errors
-            execute!(
-                self.output,
-                style::SetForegroundColor(Color::Red),
-                style::Print(format!("\nError: {}\n\n", error_message)),
-                style::SetForegroundColor(Color::Reset)
-            )?;
-
-            return Ok(ChatState::PromptUser {
-                tool_uses,
-                pending_tool_index,
-                skip_printing_tools: true,
-            });
-        }
-
-        let command = command_result.unwrap();
-        let mut tool_uses: Vec<QueuedTool> = tool_uses.unwrap_or_default();
-
-        Ok(match command {
-            Command::Ask { prompt } => {
-                // Check for a pending tool approval
-                if let Some(index) = pending_tool_index {
-                    let tool_use = &mut tool_uses[index];
-
-                    let is_trust = ["t", "T"].contains(&prompt.as_str());
-                    if ["y", "Y"].contains(&prompt.as_str()) || is_trust {
-                        if is_trust {
-                            self.tool_permissions.trust_tool(&tool_use.name);
-                        }
-                        tool_use.accepted = true;
-
-                        return Ok(ChatState::ExecuteTools(tool_uses));
-                    }
-                } else if !self.pending_prompts.is_empty() {
-                    let prompts = self.pending_prompts.drain(0..).collect();
-                    user_input = self
-                        .conversation_state
-                        .append_prompts(prompts)
-                        .ok_or(ChatError::Custom("Prompt append failed".into()))?;
-                }
-
-                // Otherwise continue with normal chat on 'n' or other responses
-                self.tool_use_status = ToolUseStatus::Idle;
-
-                if pending_tool_index.is_some() {
-                    self.conversation_state.abandon_tool_use(tool_uses, user_input);
-                } else {
-                    self.conversation_state.set_next_user_message(user_input).await;
-                }
-
-                let conv_state = self.conversation_state.as_sendable_conversation_state(true).await;
-                self.send_tool_use_telemetry(telemetry).await;
-
-                if self.interactive {
-                    queue!(self.output, style::SetForegroundColor(Color::Magenta))?;
-                    queue!(self.output, style::SetForegroundColor(Color::Reset))?;
-                    queue!(self.output, cursor::Hide)?;
-                    execute!(self.output, style::Print("\n"))?;
-                    self.spinner = Some(Spinner::new(Spinners::Dots, "Thinking...".to_owned()));
-                }
-
-                ChatState::HandleResponseStream(self.client.send_message(conv_state).await?)
-            },
-            Command::Execute { command } => {
-                queue!(self.output, style::Print('\n'))?;
-
-                // Use platform-appropriate shell
-                let result = if cfg!(target_os = "windows") {
-                    std::process::Command::new("cmd").args(["/C", &command]).status()
-                } else {
-                    std::process::Command::new("bash").args(["-c", &command]).status()
-                };
-
-                // Handle the result and provide appropriate feedback
-                match result {
-                    Ok(status) => {
-                        if !status.success() {
-                            queue!(
-                                self.output,
-                                style::SetForegroundColor(Color::Yellow),
-                                style::Print(format!("Command exited with status: {}\n", status)),
-                                style::SetForegroundColor(Color::Reset)
-                            )?;
-                        }
-                    },
-                    Err(e) => {
-                        queue!(
-                            self.output,
-                            style::SetForegroundColor(Color::Red),
-                            style::Print(format!("Failed to execute command: {}\n", e)),
-                            style::SetForegroundColor(Color::Reset)
-                        )?;
-                    },
-                }
-
-                ChatState::PromptUser {
-                    tool_uses: None,
-                    pending_tool_index: None,
-                    skip_printing_tools: false,
-                }
-            },
-            Command::Clear => {
-                execute!(self.output, cursor::Show)?;
-                execute!(
-                    self.output,
-                    style::SetForegroundColor(Color::DarkGrey),
-                    style::Print(
-                        "\nAre you sure? This will erase the conversation history and context from hooks for the current session. "
-                    ),
-                    style::Print("["),
-                    style::SetForegroundColor(Color::Green),
-                    style::Print("y"),
-                    style::SetForegroundColor(Color::DarkGrey),
-                    style::Print("/"),
-                    style::SetForegroundColor(Color::Green),
-                    style::Print("n"),
-                    style::SetForegroundColor(Color::DarkGrey),
-                    style::Print("]:\n\n"),
-                    style::SetForegroundColor(Color::Reset),
-                )?;
-
-                // Setting `exit_on_single_ctrl_c` for better ux: exit the confirmation dialog rather than the CLI
-                let user_input = match self.read_user_input("> ".yellow().to_string().as_str(), true) {
-                    Some(input) => input,
-                    None => "".to_string(),
-                };
-
-                if ["y", "Y"].contains(&user_input.as_str()) {
-                    self.conversation_state.clear(true);
-                    if let Some(cm) = self.conversation_state.context_manager.as_mut() {
-                        cm.hook_executor.global_cache.clear();
-                        cm.hook_executor.profile_cache.clear();
-                    }
-                    execute!(
-                        self.output,
-                        style::SetForegroundColor(Color::Green),
-                        style::Print("\nConversation history cleared.\n\n"),
-                        style::SetForegroundColor(Color::Reset)
-                    )?;
-                }
-
-                ChatState::PromptUser {
-                    tool_uses: None,
-                    pending_tool_index: None,
-                    skip_printing_tools: true,
-                }
-            },
-            Command::Compact {
-                prompt,
-                show_summary,
-                help,
-            } => {
-                self.compact_history(
-                    telemetry,
-                    database,
-                    Some(tool_uses),
-                    pending_tool_index,
-                    prompt,
-                    show_summary,
-                    help,
-                )
-                .await?
-            },
-            Command::Help => {
-                execute!(self.output, style::Print(HELP_TEXT))?;
-                ChatState::PromptUser {
-                    tool_uses: Some(tool_uses),
-                    pending_tool_index,
-                    skip_printing_tools: true,
-                }
-            },
-            Command::Issue { prompt } => {
-                let input = "I would like to report an issue or make a feature request";
-                ChatState::HandleInput {
-                    input: if let Some(prompt) = prompt {
-                        format!("{input}: {prompt}")
-                    } else {
-                        input.to_string()
-                    },
-                    tool_uses: Some(tool_uses),
-                    pending_tool_index,
-                }
-            },
-            Command::PromptEditor { initial_text } => {
-                match Self::open_editor(initial_text) {
-                    Ok(content) => {
-                        if content.trim().is_empty() {
-                            execute!(
-                                self.output,
-                                style::SetForegroundColor(Color::Yellow),
-                                style::Print("\nEmpty content from editor, not submitting.\n\n"),
-                                style::SetForegroundColor(Color::Reset)
-                            )?;
-
-                            ChatState::PromptUser {
-                                tool_uses: Some(tool_uses),
-                                pending_tool_index,
-                                skip_printing_tools: true,
-                            }
-                        } else {
-                            execute!(
-                                self.output,
-                                style::SetForegroundColor(Color::Green),
-                                style::Print("\nContent loaded from editor. Submitting prompt...\n\n"),
-                                style::SetForegroundColor(Color::Reset)
-                            )?;
-
-                            // Display the content as if the user typed it
-                            execute!(
-                                self.output,
-                                style::SetAttribute(Attribute::Reset),
-                                style::SetForegroundColor(Color::Magenta),
-                                style::Print("> "),
-                                style::SetAttribute(Attribute::Reset),
-                                style::Print(&content),
-                                style::Print("\n")
-                            )?;
-
-                            // Process the content as user input
-                            ChatState::HandleInput {
-                                input: content,
-                                tool_uses: Some(tool_uses),
-                                pending_tool_index,
-                            }
-                        }
-                    },
-                    Err(e) => {
-                        execute!(
-                            self.output,
-                            style::SetForegroundColor(Color::Red),
-                            style::Print(format!("\nError opening editor: {}\n\n", e)),
-                            style::SetForegroundColor(Color::Reset)
-                        )?;
-
-                        ChatState::PromptUser {
-                            tool_uses: Some(tool_uses),
-                            pending_tool_index,
-                            skip_printing_tools: true,
-                        }
-                    },
-                }
-            },
-            Command::Quit => ChatState::Exit,
-            Command::Profile { subcommand } => {
-                if let Some(context_manager) = &mut self.conversation_state.context_manager {
-                    macro_rules! print_err {
-                        ($err:expr) => {
-                            execute!(
-                                self.output,
-                                style::SetForegroundColor(Color::Red),
-                                style::Print(format!("\nError: {}\n\n", $err)),
-                                style::SetForegroundColor(Color::Reset)
-                            )?
-                        };
-                    }
-
-                    match subcommand {
-                        command::ProfileSubcommand::List => {
-                            let profiles = match context_manager.list_profiles().await {
-                                Ok(profiles) => profiles,
-                                Err(e) => {
-                                    execute!(
-                                        self.output,
-                                        style::SetForegroundColor(Color::Red),
-                                        style::Print(format!("\nError listing profiles: {}\n\n", e)),
-                                        style::SetForegroundColor(Color::Reset)
-                                    )?;
-                                    vec![]
-                                },
-                            };
-
-                            execute!(self.output, style::Print("\n"))?;
-                            for profile in profiles {
-                                if profile == context_manager.current_profile {
-                                    execute!(
-                                        self.output,
-                                        style::SetForegroundColor(Color::Green),
-                                        style::Print("* "),
-                                        style::Print(&profile),
-                                        style::SetForegroundColor(Color::Reset),
-                                        style::Print("\n")
-                                    )?;
-                                } else {
-                                    execute!(
-                                        self.output,
-                                        style::Print("  "),
-                                        style::Print(&profile),
-                                        style::Print("\n")
-                                    )?;
-                                }
-                            }
-                            execute!(self.output, style::Print("\n"))?;
-                        },
-                        command::ProfileSubcommand::Create { name } => {
-                            match context_manager.create_profile(&name).await {
-                                Ok(_) => {
-                                    execute!(
-                                        self.output,
-                                        style::SetForegroundColor(Color::Green),
-                                        style::Print(format!("\nCreated profile: {}\n\n", name)),
-                                        style::SetForegroundColor(Color::Reset)
-                                    )?;
-                                    context_manager
-                                        .switch_profile(&name)
-                                        .await
-                                        .map_err(|e| warn!(?e, "failed to switch to newly created profile"))
-                                        .ok();
-                                },
-                                Err(e) => print_err!(e),
-                            }
-                        },
-                        command::ProfileSubcommand::Delete { name } => {
-                            match context_manager.delete_profile(&name).await {
-                                Ok(_) => {
-                                    execute!(
-                                        self.output,
-                                        style::SetForegroundColor(Color::Green),
-                                        style::Print(format!("\nDeleted profile: {}\n\n", name)),
-                                        style::SetForegroundColor(Color::Reset)
-                                    )?;
-                                },
-                                Err(e) => print_err!(e),
-                            }
-                        },
-                        command::ProfileSubcommand::Set { name } => match context_manager.switch_profile(&name).await {
-                            Ok(_) => {
-                                execute!(
-                                    self.output,
-                                    style::SetForegroundColor(Color::Green),
-                                    style::Print(format!("\nSwitched to profile: {}\n\n", name)),
-                                    style::SetForegroundColor(Color::Reset)
-                                )?;
-                            },
-                            Err(e) => print_err!(e),
-                        },
-                        command::ProfileSubcommand::Rename { old_name, new_name } => {
-                            match context_manager.rename_profile(&old_name, &new_name).await {
-                                Ok(_) => {
-                                    execute!(
-                                        self.output,
-                                        style::SetForegroundColor(Color::Green),
-                                        style::Print(format!("\nRenamed profile: {} -> {}\n\n", old_name, new_name)),
-                                        style::SetForegroundColor(Color::Reset)
-                                    )?;
-                                },
-                                Err(e) => print_err!(e),
-                            }
-                        },
-                        command::ProfileSubcommand::Help => {
-                            execute!(
-                                self.output,
-                                style::Print("\n"),
-                                style::Print(command::ProfileSubcommand::help_text()),
-                                style::Print("\n")
-                            )?;
-                        },
-                    }
-                }
-                ChatState::PromptUser {
-                    tool_uses: Some(tool_uses),
-                    pending_tool_index,
-                    skip_printing_tools: true,
-                }
-            },
-            Command::Context { subcommand } => {
-                if let Some(context_manager) = &mut self.conversation_state.context_manager {
-                    match subcommand {
-                        command::ContextSubcommand::Show { expand } => {
-                            fn map_chat_error(e: ErrReport) -> ChatError {
-                                ChatError::Custom(e.to_string().into())
-                            }
-                            // Display global context
-                            execute!(
-                                self.output,
-                                style::SetAttribute(Attribute::Bold),
-                                style::SetForegroundColor(Color::Magenta),
-                                style::Print("\n🌍 global:\n"),
-                                style::SetAttribute(Attribute::Reset),
-                            )?;
-                            let mut global_context_files = HashSet::new();
-                            let mut profile_context_files = HashSet::new();
-                            if context_manager.global_config.paths.is_empty() {
-                                execute!(
-                                    self.output,
-                                    style::SetForegroundColor(Color::DarkGrey),
-                                    style::Print("    <none>\n"),
-                                    style::SetForegroundColor(Color::Reset)
-                                )?;
-                            } else {
-                                for path in &context_manager.global_config.paths {
-                                    execute!(self.output, style::Print(format!("    {} ", path)))?;
-                                    if let Ok(context_files) = context_manager.get_context_files_by_path(path).await {
-                                        execute!(
-                                            self.output,
-                                            style::SetForegroundColor(Color::Green),
-                                            style::Print(format!(
-                                                "({} match{})",
-                                                context_files.len(),
-                                                if context_files.len() == 1 { "" } else { "es" }
-                                            )),
-                                            style::SetForegroundColor(Color::Reset)
-                                        )?;
-                                        global_context_files.extend(context_files);
-                                    }
-                                    execute!(self.output, style::Print("\n"))?;
-                                }
-                            }
-
-                            if expand {
-                                queue!(
-                                    self.output,
-                                    style::SetAttribute(Attribute::Bold),
-                                    style::SetForegroundColor(Color::DarkYellow),
-                                    style::Print("\n    🔧 Hooks:\n")
-                                )?;
-                                print_hook_section(
-                                    &mut self.output,
-                                    &context_manager.global_config.hooks,
-                                    HookTrigger::ConversationStart,
-                                )
-                                .map_err(map_chat_error)?;
-
-                                print_hook_section(
-                                    &mut self.output,
-                                    &context_manager.global_config.hooks,
-                                    HookTrigger::PerPrompt,
-                                )
-                                .map_err(map_chat_error)?;
-                            }
-
-                            // Display profile context
-                            execute!(
-                                self.output,
-                                style::SetAttribute(Attribute::Bold),
-                                style::SetForegroundColor(Color::Magenta),
-                                style::Print(format!("\n👤 profile ({}):\n", context_manager.current_profile)),
-                                style::SetAttribute(Attribute::Reset),
-                            )?;
-
-                            if context_manager.profile_config.paths.is_empty() {
-                                execute!(
-                                    self.output,
-                                    style::SetForegroundColor(Color::DarkGrey),
-                                    style::Print("    <none>\n\n"),
-                                    style::SetForegroundColor(Color::Reset)
-                                )?;
-                            } else {
-                                for path in &context_manager.profile_config.paths {
-                                    execute!(self.output, style::Print(format!("    {} ", path)))?;
-                                    if let Ok(context_files) = context_manager.get_context_files_by_path(path).await {
-                                        execute!(
-                                            self.output,
-                                            style::SetForegroundColor(Color::Green),
-                                            style::Print(format!(
-                                                "({} match{})",
-                                                context_files.len(),
-                                                if context_files.len() == 1 { "" } else { "es" }
-                                            )),
-                                            style::SetForegroundColor(Color::Reset)
-                                        )?;
-                                        profile_context_files.extend(context_files);
-                                    }
-                                    execute!(self.output, style::Print("\n"))?;
-                                }
-                                execute!(self.output, style::Print("\n"))?;
-                            }
-
-                            if expand {
-                                queue!(
-                                    self.output,
-                                    style::SetAttribute(Attribute::Bold),
-                                    style::SetForegroundColor(Color::DarkYellow),
-                                    style::Print("    🔧 Hooks:\n")
-                                )?;
-                                print_hook_section(
-                                    &mut self.output,
-                                    &context_manager.profile_config.hooks,
-                                    HookTrigger::ConversationStart,
-                                )
-                                .map_err(map_chat_error)?;
-                                print_hook_section(
-                                    &mut self.output,
-                                    &context_manager.profile_config.hooks,
-                                    HookTrigger::PerPrompt,
-                                )
-                                .map_err(map_chat_error)?;
-                                execute!(self.output, style::Print("\n"))?;
-                            }
-
-                            if global_context_files.is_empty() && profile_context_files.is_empty() {
-                                execute!(
-                                    self.output,
-                                    style::SetForegroundColor(Color::DarkGrey),
-                                    style::Print("No files in the current directory matched the rules above.\n\n"),
-                                    style::SetForegroundColor(Color::Reset)
-                                )?;
-                            } else {
-                                let total = global_context_files.len() + profile_context_files.len();
-                                let total_tokens = global_context_files
-                                    .iter()
-                                    .map(|(_, content)| TokenCounter::count_tokens(content))
-                                    .sum::<usize>()
-                                    + profile_context_files
-                                        .iter()
-                                        .map(|(_, content)| TokenCounter::count_tokens(content))
-                                        .sum::<usize>();
-                                execute!(
-                                    self.output,
-                                    style::SetForegroundColor(Color::Green),
-                                    style::SetAttribute(Attribute::Bold),
-                                    style::Print(format!(
-                                        "{} matched file{} in use:\n",
-                                        total,
-                                        if total == 1 { "" } else { "s" }
-                                    )),
-                                    style::SetForegroundColor(Color::Reset),
-                                    style::SetAttribute(Attribute::Reset)
-                                )?;
-
-                                for (filename, content) in &global_context_files {
-                                    let est_tokens = TokenCounter::count_tokens(content);
-                                    execute!(
-                                        self.output,
-                                        style::Print(format!("🌍 {} ", filename)),
-                                        style::SetForegroundColor(Color::DarkGrey),
-                                        style::Print(format!("(~{} tkns)\n", est_tokens)),
-                                        style::SetForegroundColor(Color::Reset),
-                                    )?;
-                                    if expand {
-                                        execute!(
-                                            self.output,
-                                            style::SetForegroundColor(Color::DarkGrey),
-                                            style::Print(format!("{}\n\n", content)),
-                                            style::SetForegroundColor(Color::Reset)
-                                        )?;
-                                    }
-                                }
-
-                                for (filename, content) in &profile_context_files {
-                                    let est_tokens = TokenCounter::count_tokens(content);
-                                    execute!(
-                                        self.output,
-                                        style::Print(format!("👤 {} ", filename)),
-                                        style::SetForegroundColor(Color::DarkGrey),
-                                        style::Print(format!("(~{} tkns)\n", est_tokens)),
-                                        style::SetForegroundColor(Color::Reset),
-                                    )?;
-                                    if expand {
-                                        execute!(
-                                            self.output,
-                                            style::SetForegroundColor(Color::DarkGrey),
-                                            style::Print(format!("{}\n\n", content)),
-                                            style::SetForegroundColor(Color::Reset)
-                                        )?;
-                                    }
-                                }
-
-                                if expand {
-                                    execute!(self.output, style::Print(format!("{}\n\n", "▔".repeat(3))),)?;
-                                }
-
-                                let mut combined_files: Vec<(String, String)> = global_context_files
-                                    .iter()
-                                    .chain(profile_context_files.iter())
-                                    .cloned()
-                                    .collect();
-
-                                let dropped_files =
-                                    drop_matched_context_files(&mut combined_files, CONTEXT_FILES_MAX_SIZE).ok();
-
-                                execute!(
-                                    self.output,
-                                    style::Print(format!("\nTotal: ~{} tokens\n\n", total_tokens))
-                                )?;
-
-                                if let Some(dropped_files) = dropped_files {
-                                    if !dropped_files.is_empty() {
-                                        execute!(
-                                            self.output,
-                                            style::SetForegroundColor(Color::DarkYellow),
-                                            style::Print(format!(
-                                                "Total token count exceeds limit: {}. The following files will be automatically dropped when interacting with Q. Consider removing them. \n\n",
-                                                CONTEXT_FILES_MAX_SIZE
-                                            )),
-                                            style::SetForegroundColor(Color::Reset)
-                                        )?;
-                                        let total_files = dropped_files.len();
-
-                                        let truncated_dropped_files = &dropped_files[..10];
-
-                                        for (filename, content) in truncated_dropped_files {
-                                            let est_tokens = TokenCounter::count_tokens(content);
-                                            execute!(
-                                                self.output,
-                                                style::Print(format!("{} ", filename)),
-                                                style::SetForegroundColor(Color::DarkGrey),
-                                                style::Print(format!("(~{} tkns)\n", est_tokens)),
-                                                style::SetForegroundColor(Color::Reset),
-                                            )?;
-                                        }
-
-                                        if total_files > 10 {
-                                            execute!(
-                                                self.output,
-                                                style::Print(format!("({} more files)\n", total_files - 10))
-                                            )?;
-                                        }
-                                    }
-                                }
-
-                                execute!(self.output, style::Print("\n"))?;
-                            }
-
-                            // Show last cached conversation summary if available, otherwise regenerate it
-                            if expand {
-                                if let Some(summary) = self.conversation_state.latest_summary() {
-                                    let border = "═".repeat(self.terminal_width().min(80));
-                                    execute!(
-                                        self.output,
-                                        style::Print("\n"),
-                                        style::SetForegroundColor(Color::Cyan),
-                                        style::Print(&border),
-                                        style::Print("\n"),
-                                        style::SetAttribute(Attribute::Bold),
-                                        style::Print("                       CONVERSATION SUMMARY"),
-                                        style::Print("\n"),
-                                        style::Print(&border),
-                                        style::SetAttribute(Attribute::Reset),
-                                        style::Print("\n\n"),
-                                        style::Print(&summary),
-                                        style::Print("\n\n\n")
-                                    )?;
-                                }
-                            }
-                        },
-                        command::ContextSubcommand::Add { global, force, paths } => {
-                            match context_manager.add_paths(paths.clone(), global, force).await {
-                                Ok(_) => {
-                                    let target = if global { "global" } else { "profile" };
-                                    execute!(
-                                        self.output,
-                                        style::SetForegroundColor(Color::Green),
-                                        style::Print(format!(
-                                            "\nAdded {} path(s) to {} context.\n\n",
-                                            paths.len(),
-                                            target
-                                        )),
-                                        style::SetForegroundColor(Color::Reset)
-                                    )?;
-                                },
-                                Err(e) => {
-                                    execute!(
-                                        self.output,
-                                        style::SetForegroundColor(Color::Red),
-                                        style::Print(format!("\nError: {}\n\n", e)),
-                                        style::SetForegroundColor(Color::Reset)
-                                    )?;
-                                },
-                            }
-                        },
-                        command::ContextSubcommand::Remove { global, paths } => {
-                            match context_manager.remove_paths(paths.clone(), global).await {
-                                Ok(_) => {
-                                    let target = if global { "global" } else { "profile" };
-                                    execute!(
-                                        self.output,
-                                        style::SetForegroundColor(Color::Green),
-                                        style::Print(format!(
-                                            "\nRemoved {} path(s) from {} context.\n\n",
-                                            paths.len(),
-                                            target
-                                        )),
-                                        style::SetForegroundColor(Color::Reset)
-                                    )?;
-                                },
-                                Err(e) => {
-                                    execute!(
-                                        self.output,
-                                        style::SetForegroundColor(Color::Red),
-                                        style::Print(format!("\nError: {}\n\n", e)),
-                                        style::SetForegroundColor(Color::Reset)
-                                    )?;
-                                },
-                            }
-                        },
-                        command::ContextSubcommand::Clear { global } => match context_manager.clear(global).await {
-                            Ok(_) => {
-                                let target = if global {
-                                    "global".to_string()
-                                } else {
-                                    format!("profile '{}'", context_manager.current_profile)
-                                };
-                                execute!(
-                                    self.output,
-                                    style::SetForegroundColor(Color::Green),
-                                    style::Print(format!("\nCleared context for {}\n\n", target)),
-                                    style::SetForegroundColor(Color::Reset)
-                                )?;
-                            },
-                            Err(e) => {
-                                execute!(
-                                    self.output,
-                                    style::SetForegroundColor(Color::Red),
-                                    style::Print(format!("\nError: {}\n\n", e)),
-                                    style::SetForegroundColor(Color::Reset)
-                                )?;
-                            },
-                        },
-                        command::ContextSubcommand::Help => {
-                            execute!(
-                                self.output,
-                                style::Print("\n"),
-                                style::Print(command::ContextSubcommand::help_text()),
-                                style::Print("\n")
-                            )?;
-                        },
-                        command::ContextSubcommand::Hooks { subcommand } => {
-                            fn map_chat_error(e: ErrReport) -> ChatError {
-                                ChatError::Custom(e.to_string().into())
-                            }
-
-                            let scope = |g: bool| if g { "global" } else { "profile" };
-                            if let Some(subcommand) = subcommand {
-                                match subcommand {
-                                    command::HooksSubcommand::Add {
-                                        name,
-                                        trigger,
-                                        command,
-                                        global,
-                                    } => {
-                                        let trigger = if trigger == "conversation_start" {
-                                            HookTrigger::ConversationStart
-                                        } else {
-                                            HookTrigger::PerPrompt
-                                        };
-
-                                        let result = context_manager
-                                            .add_hook(name.clone(), Hook::new_inline_hook(trigger, command), global)
-                                            .await;
-                                        match result {
-                                            Ok(_) => {
-                                                execute!(
-                                                    self.output,
-                                                    style::SetForegroundColor(Color::Green),
-                                                    style::Print(format!(
-                                                        "\nAdded {} hook '{name}'.\n\n",
-                                                        scope(global)
-                                                    )),
-                                                    style::SetForegroundColor(Color::Reset)
-                                                )?;
-                                            },
-                                            Err(e) => {
-                                                execute!(
-                                                    self.output,
-                                                    style::SetForegroundColor(Color::Red),
-                                                    style::Print(format!(
-                                                        "\nCannot add {} hook '{name}': {}\n\n",
-                                                        scope(global),
-                                                        e
-                                                    )),
-                                                    style::SetForegroundColor(Color::Reset)
-                                                )?;
-                                            },
-                                        }
-                                    },
-                                    command::HooksSubcommand::Remove { name, global } => {
-                                        let result = context_manager.remove_hook(&name, global).await;
-                                        match result {
-                                            Ok(_) => {
-                                                execute!(
-                                                    self.output,
-                                                    style::SetForegroundColor(Color::Green),
-                                                    style::Print(format!(
-                                                        "\nRemoved {} hook '{name}'.\n\n",
-                                                        scope(global)
-                                                    )),
-                                                    style::SetForegroundColor(Color::Reset)
-                                                )?;
-                                            },
-                                            Err(e) => {
-                                                execute!(
-                                                    self.output,
-                                                    style::SetForegroundColor(Color::Red),
-                                                    style::Print(format!(
-                                                        "\nCannot remove {} hook '{name}': {}\n\n",
-                                                        scope(global),
-                                                        e
-                                                    )),
-                                                    style::SetForegroundColor(Color::Reset)
-                                                )?;
-                                            },
-                                        }
-                                    },
-                                    command::HooksSubcommand::Enable { name, global } => {
-                                        let result = context_manager.set_hook_disabled(&name, global, false).await;
-                                        match result {
-                                            Ok(_) => {
-                                                execute!(
-                                                    self.output,
-                                                    style::SetForegroundColor(Color::Green),
-                                                    style::Print(format!(
-                                                        "\nEnabled {} hook '{name}'.\n\n",
-                                                        scope(global)
-                                                    )),
-                                                    style::SetForegroundColor(Color::Reset)
-                                                )?;
-                                            },
-                                            Err(e) => {
-                                                execute!(
-                                                    self.output,
-                                                    style::SetForegroundColor(Color::Red),
-                                                    style::Print(format!(
-                                                        "\nCannot enable {} hook '{name}': {}\n\n",
-                                                        scope(global),
-                                                        e
-                                                    )),
-                                                    style::SetForegroundColor(Color::Reset)
-                                                )?;
-                                            },
-                                        }
-                                    },
-                                    command::HooksSubcommand::Disable { name, global } => {
-                                        let result = context_manager.set_hook_disabled(&name, global, true).await;
-                                        match result {
-                                            Ok(_) => {
-                                                execute!(
-                                                    self.output,
-                                                    style::SetForegroundColor(Color::Green),
-                                                    style::Print(format!(
-                                                        "\nDisabled {} hook '{name}'.\n\n",
-                                                        scope(global)
-                                                    )),
-                                                    style::SetForegroundColor(Color::Reset)
-                                                )?;
-                                            },
-                                            Err(e) => {
-                                                execute!(
-                                                    self.output,
-                                                    style::SetForegroundColor(Color::Red),
-                                                    style::Print(format!(
-                                                        "\nCannot disable {} hook '{name}': {}\n\n",
-                                                        scope(global),
-                                                        e
-                                                    )),
-                                                    style::SetForegroundColor(Color::Reset)
-                                                )?;
-                                            },
-                                        }
-                                    },
-                                    command::HooksSubcommand::EnableAll { global } => {
-                                        context_manager
-                                            .set_all_hooks_disabled(global, false)
-                                            .await
-                                            .map_err(map_chat_error)?;
-                                        execute!(
-                                            self.output,
-                                            style::SetForegroundColor(Color::Green),
-                                            style::Print(format!("\nEnabled all {} hooks.\n\n", scope(global))),
-                                            style::SetForegroundColor(Color::Reset)
-                                        )?;
-                                    },
-                                    command::HooksSubcommand::DisableAll { global } => {
-                                        context_manager
-                                            .set_all_hooks_disabled(global, true)
-                                            .await
-                                            .map_err(map_chat_error)?;
-                                        execute!(
-                                            self.output,
-                                            style::SetForegroundColor(Color::Green),
-                                            style::Print(format!("\nDisabled all {} hooks.\n\n", scope(global))),
-                                            style::SetForegroundColor(Color::Reset)
-                                        )?;
-                                    },
-                                    command::HooksSubcommand::Help => {
-                                        execute!(
-                                            self.output,
-                                            style::Print("\n"),
-                                            style::Print(command::ContextSubcommand::hooks_help_text()),
-                                            style::Print("\n")
-                                        )?;
-                                    },
-                                }
-                            } else {
-                                queue!(
-                                    self.output,
-                                    style::SetAttribute(Attribute::Bold),
-                                    style::SetForegroundColor(Color::Magenta),
-                                    style::Print("\n🌍 global:\n"),
-                                    style::SetAttribute(Attribute::Reset),
-                                )?;
-
-                                print_hook_section(
-                                    &mut self.output,
-                                    &context_manager.global_config.hooks,
-                                    HookTrigger::ConversationStart,
-                                )
-                                .map_err(map_chat_error)?;
-                                print_hook_section(
-                                    &mut self.output,
-                                    &context_manager.global_config.hooks,
-                                    HookTrigger::PerPrompt,
-                                )
-                                .map_err(map_chat_error)?;
-
-                                queue!(
-                                    self.output,
-                                    style::SetAttribute(Attribute::Bold),
-                                    style::SetForegroundColor(Color::Magenta),
-                                    style::Print(format!("\n👤 profile ({}):\n", &context_manager.current_profile)),
-                                    style::SetAttribute(Attribute::Reset),
-                                )?;
-
-                                print_hook_section(
-                                    &mut self.output,
-                                    &context_manager.profile_config.hooks,
-                                    HookTrigger::ConversationStart,
-                                )
-                                .map_err(map_chat_error)?;
-                                print_hook_section(
-                                    &mut self.output,
-                                    &context_manager.profile_config.hooks,
-                                    HookTrigger::PerPrompt,
-                                )
-                                .map_err(map_chat_error)?;
-
-                                execute!(
-                                    self.output,
-                                    style::Print(format!(
-                                        "\nUse {} to manage hooks.\n\n",
-                                        "/context hooks help".to_string().dark_green()
-                                    )),
-                                )?;
-                            }
-                        },
-                    }
-                    // crate::telemetry::send_context_command_executed
-                } else {
-                    execute!(
-                        self.output,
-                        style::SetForegroundColor(Color::Red),
-                        style::Print("\nContext management is not available.\n\n"),
-                        style::SetForegroundColor(Color::Reset)
-                    )?;
-                }
-
-                ChatState::PromptUser {
-                    tool_uses: Some(tool_uses),
-                    pending_tool_index,
-                    skip_printing_tools: true,
-                }
-            },
-            Command::Tools { subcommand } => {
-                let existing_tools: HashSet<&String> = self
-                    .conversation_state
-                    .tools
-                    .values()
-                    .flatten()
-                    .map(|FigTool::ToolSpecification(spec)| &spec.name)
-                    .collect();
-
-                match subcommand {
-                    Some(ToolsSubcommand::Schema) => {
-                        let schema_json = serde_json::to_string_pretty(&self.conversation_state.tool_manager.schema)
-                            .map_err(|e| {
-                                ChatError::Custom(format!("Error converting tool schema to string: {e}").into())
-                            })?;
-                        queue!(self.output, style::Print(schema_json), style::Print("\n"))?;
-                    },
-                    Some(ToolsSubcommand::Trust { tool_names }) => {
-                        let (valid_tools, invalid_tools): (Vec<String>, Vec<String>) = tool_names
-                            .into_iter()
-                            .partition(|tool_name| existing_tools.contains(tool_name));
-
-                        if !invalid_tools.is_empty() {
-                            queue!(
-                                self.output,
-                                style::SetForegroundColor(Color::Red),
-                                style::Print(format!("\nCannot trust '{}', ", invalid_tools.join("', '"))),
-                                if invalid_tools.len() > 1 {
-                                    style::Print("they do not exist.")
-                                } else {
-                                    style::Print("it does not exist.")
-                                },
-                                style::SetForegroundColor(Color::Reset),
-                            )?;
-                        }
-                        if !valid_tools.is_empty() {
-                            valid_tools.iter().for_each(|t| self.tool_permissions.trust_tool(t));
-                            queue!(
-                                self.output,
-                                style::SetForegroundColor(Color::Green),
-                                if valid_tools.len() > 1 {
-                                    style::Print(format!("\nTools '{}' are ", valid_tools.join("', '")))
-                                } else {
-                                    style::Print(format!("\nTool '{}' is ", valid_tools[0]))
-                                },
-                                style::Print("now trusted. I will "),
-                                style::SetAttribute(Attribute::Bold),
-                                style::Print("not"),
-                                style::SetAttribute(Attribute::Reset),
-                                style::SetForegroundColor(Color::Green),
-                                style::Print(format!(
-                                    " ask for confirmation before running {}.",
-                                    if valid_tools.len() > 1 {
-                                        "these tools"
-                                    } else {
-                                        "this tool"
-                                    }
-                                )),
-                                style::SetForegroundColor(Color::Reset),
-                            )?;
-                        }
-                    },
-                    Some(ToolsSubcommand::Untrust { tool_names }) => {
-                        let (valid_tools, invalid_tools): (Vec<String>, Vec<String>) = tool_names
-                            .into_iter()
-                            .partition(|tool_name| existing_tools.contains(tool_name));
-
-                        if !invalid_tools.is_empty() {
-                            queue!(
-                                self.output,
-                                style::SetForegroundColor(Color::Red),
-                                style::Print(format!("\nCannot untrust '{}', ", invalid_tools.join("', '"))),
-                                if invalid_tools.len() > 1 {
-                                    style::Print("they do not exist.")
-                                } else {
-                                    style::Print("it does not exist.")
-                                },
-                                style::SetForegroundColor(Color::Reset),
-                            )?;
-                        }
-                        if !valid_tools.is_empty() {
-                            valid_tools.iter().for_each(|t| self.tool_permissions.untrust_tool(t));
-                            queue!(
-                                self.output,
-                                style::SetForegroundColor(Color::Green),
-                                if valid_tools.len() > 1 {
-                                    style::Print(format!("\nTools '{}' are ", valid_tools.join("', '")))
-                                } else {
-                                    style::Print(format!("\nTool '{}' is ", valid_tools[0]))
-                                },
-                                style::Print("set to per-request confirmation."),
-                                style::SetForegroundColor(Color::Reset),
-                            )?;
-                        }
-                    },
-                    Some(ToolsSubcommand::TrustAll) => {
-                        self.conversation_state.tools.values().flatten().for_each(
-                            |FigTool::ToolSpecification(spec)| {
-                                self.tool_permissions.trust_tool(spec.name.as_str());
-                            },
-                        );
-                        queue!(self.output, style::Print(TRUST_ALL_TEXT),)?;
-                    },
-                    Some(ToolsSubcommand::Reset) => {
-                        self.tool_permissions.reset();
-                        queue!(
-                            self.output,
-                            style::SetForegroundColor(Color::Green),
-                            style::Print("\nReset all tools to the default permission levels."),
-                            style::SetForegroundColor(Color::Reset),
-                        )?;
-                    },
-                    Some(ToolsSubcommand::ResetSingle { tool_name }) => {
-                        if self.tool_permissions.has(&tool_name) || self.tool_permissions.trust_all {
-                            self.tool_permissions.reset_tool(&tool_name);
-                            queue!(
-                                self.output,
-                                style::SetForegroundColor(Color::Green),
-                                style::Print(format!("\nReset tool '{}' to the default permission level.", tool_name)),
-                                style::SetForegroundColor(Color::Reset),
-                            )?;
-                        } else {
-                            queue!(
-                                self.output,
-                                style::SetForegroundColor(Color::Red),
-                                style::Print(format!(
-                                    "\nTool '{}' does not exist or is already in default settings.",
-                                    tool_name
-                                )),
-                                style::SetForegroundColor(Color::Reset),
-                            )?;
-                        }
-                    },
-                    Some(ToolsSubcommand::Help) => {
-                        queue!(
-                            self.output,
-                            style::Print("\n"),
-                            style::Print(command::ToolsSubcommand::help_text()),
-                        )?;
-                    },
-                    None => {
-                        // No subcommand - print the current tools and their permissions.
-                        // Determine how to format the output nicely.
-                        let terminal_width = self.terminal_width();
-                        let longest = self
-                            .conversation_state
-                            .tools
-                            .values()
-                            .flatten()
-                            .map(|FigTool::ToolSpecification(spec)| spec.name.len())
-                            .max()
-                            .unwrap_or(0);
-
-                        queue!(
-                            self.output,
-                            style::Print("\n"),
-                            style::SetAttribute(Attribute::Bold),
-                            style::Print({
-                                // Adding 2 because of "- " preceding every tool name
-                                let width = longest + 2 - "Tool".len() + 4;
-                                format!("Tool{:>width$}Permission", "", width = width)
-                            }),
-                            style::SetAttribute(Attribute::Reset),
-                            style::Print("\n"),
-                            style::Print("▔".repeat(terminal_width)),
-                        )?;
-
-                        let mut origin_tools: Vec<_> = self.conversation_state.tools.iter().collect();
-
-                        // Built in tools always appear first.
-                        origin_tools.sort_by(|(origin_a, _), (origin_b, _)| match (origin_a, origin_b) {
-                            (ToolOrigin::Native, _) => std::cmp::Ordering::Less,
-                            (_, ToolOrigin::Native) => std::cmp::Ordering::Greater,
-                            (ToolOrigin::McpServer(name_a), ToolOrigin::McpServer(name_b)) => name_a.cmp(name_b),
-                        });
-
-                        for (origin, tools) in origin_tools.iter() {
-                            let mut sorted_tools: Vec<_> = tools
-                                .iter()
-                                .filter(|FigTool::ToolSpecification(spec)| spec.name != DUMMY_TOOL_NAME)
-                                .collect();
-
-                            sorted_tools.sort_by_key(|t| match t {
-                                FigTool::ToolSpecification(spec) => &spec.name,
-                            });
-
-                            let to_display =
-                                sorted_tools
-                                    .iter()
-                                    .fold(String::new(), |mut acc, FigTool::ToolSpecification(spec)| {
-                                        let width = longest - spec.name.len() + 4;
-                                        acc.push_str(
-                                            format!(
-                                                "- {}{:>width$}{}\n",
-                                                spec.name,
-                                                "",
-                                                self.tool_permissions.display_label(&spec.name),
-                                                width = width
-                                            )
-                                            .as_str(),
-                                        );
-                                        acc
-                                    });
-
-                            let _ = queue!(
-                                self.output,
-                                style::SetAttribute(Attribute::Bold),
-                                style::Print(format!("{}:\n", origin)),
-                                style::SetAttribute(Attribute::Reset),
-                                style::Print(to_display),
-                                style::Print("\n")
-                            );
-                        }
-
-                        let loading = self.conversation_state.tool_manager.pending_clients().await;
-                        if !loading.is_empty() {
-                            queue!(
-                                self.output,
-                                style::SetAttribute(Attribute::Bold),
-                                style::Print("Servers still loading"),
-                                style::SetAttribute(Attribute::Reset),
-                                style::Print("\n"),
-                                style::Print("▔".repeat(terminal_width)),
-                            )?;
-                            for client in loading {
-                                queue!(self.output, style::Print(format!(" - {client}")), style::Print("\n"))?;
-                            }
-                        }
-
-                        queue!(
-                            self.output,
-                            style::Print("\nTrusted tools will run without confirmation."),
-                            style::SetForegroundColor(Color::DarkGrey),
-                            style::Print(format!("\n{}\n", "* Default settings")),
-                            style::Print("\n💡 Use "),
-                            style::SetForegroundColor(Color::Green),
-                            style::Print("/tools help"),
-                            style::SetForegroundColor(Color::Reset),
-                            style::SetForegroundColor(Color::DarkGrey),
-                            style::Print(" to edit permissions.\n\n"),
-                            style::SetForegroundColor(Color::Reset),
-                        )?;
-                    },
-                };
-
-                // Put spacing between previous output as to not be overwritten by
-                // during PromptUser.
-                self.output.flush()?;
-
-                ChatState::PromptUser {
-                    tool_uses: Some(tool_uses),
-                    pending_tool_index,
-                    skip_printing_tools: true,
-                }
-            },
-            Command::Prompts { subcommand } => {
-                match subcommand {
-                    Some(PromptsSubcommand::Help) => {
-                        queue!(self.output, style::Print(command::PromptsSubcommand::help_text()))?;
-                    },
-                    Some(PromptsSubcommand::Get { mut get_command }) => {
-                        let orig_input = get_command.orig_input.take();
-                        let prompts = match self.conversation_state.tool_manager.get_prompt(get_command).await {
-                            Ok(resp) => resp,
-                            Err(e) => {
-                                match e {
-                                    GetPromptError::AmbiguousPrompt(prompt_name, alt_msg) => {
-                                        queue!(
-                                            self.output,
-                                            style::Print("\n"),
-                                            style::SetForegroundColor(Color::Yellow),
-                                            style::Print("Prompt "),
-                                            style::SetForegroundColor(Color::Cyan),
-                                            style::Print(prompt_name),
-                                            style::SetForegroundColor(Color::Yellow),
-                                            style::Print(" is ambiguous. Use one of the following "),
-                                            style::SetForegroundColor(Color::Cyan),
-                                            style::Print(alt_msg),
-                                            style::SetForegroundColor(Color::Reset),
-                                        )?;
-                                    },
-                                    GetPromptError::PromptNotFound(prompt_name) => {
-                                        queue!(
-                                            self.output,
-                                            style::Print("\n"),
-                                            style::SetForegroundColor(Color::Yellow),
-                                            style::Print("Prompt "),
-                                            style::SetForegroundColor(Color::Cyan),
-                                            style::Print(prompt_name),
-                                            style::SetForegroundColor(Color::Yellow),
-                                            style::Print(" not found. Use "),
-                                            style::SetForegroundColor(Color::Cyan),
-                                            style::Print("/prompts list"),
-                                            style::SetForegroundColor(Color::Yellow),
-                                            style::Print(" to see available prompts.\n"),
-                                            style::SetForegroundColor(Color::Reset),
-                                        )?;
-                                    },
-                                    _ => return Err(ChatError::Custom(e.to_string().into())),
-                                }
-                                execute!(self.output, style::Print("\n"))?;
-                                return Ok(ChatState::PromptUser {
-                                    tool_uses: Some(tool_uses),
-                                    pending_tool_index,
-                                    skip_printing_tools: true,
-                                });
-                            },
-                        };
-                        if let Some(err) = prompts.error {
-                            // If we are running into error we should just display the error
-                            // and abort.
-                            let to_display = serde_json::json!(err);
-                            queue!(
-                                self.output,
-                                style::Print("\n"),
-                                style::SetAttribute(Attribute::Bold),
-                                style::Print("Error encountered while retrieving prompt:"),
-                                style::SetAttribute(Attribute::Reset),
-                                style::Print("\n"),
-                                style::SetForegroundColor(Color::Red),
-                                style::Print(self::error_formatter::format_mcp_error(&to_display)),
-                                style::SetForegroundColor(Color::Reset),
-                                style::Print("\n"),
-                            )?;
-                        } else {
-                            let prompts = prompts
-                                .result
-                                .ok_or(ChatError::Custom("Result field missing from prompt/get request".into()))?;
-                            let prompts = serde_json::from_value::<PromptGetResult>(prompts).map_err(|e| {
-                                ChatError::Custom(format!("Failed to deserialize prompt/get result: {:?}", e).into())
-                            })?;
-                            self.pending_prompts.clear();
-                            self.pending_prompts.append(&mut VecDeque::from(prompts.messages));
-                            return Ok(ChatState::HandleInput {
-                                input: orig_input.unwrap_or_default(),
-                                tool_uses: Some(tool_uses),
-                                pending_tool_index,
-                            });
-                        }
-                    },
-                    subcommand => {
-                        let search_word = match subcommand {
-                            Some(PromptsSubcommand::List { search_word }) => search_word,
-                            _ => None,
-                        };
-                        let terminal_width = self.terminal_width();
-                        let mut prompts_wl = self.conversation_state.tool_manager.prompts.write().map_err(|e| {
-                            ChatError::Custom(
-                                format!("Poison error encountered while retrieving prompts: {}", e).into(),
-                            )
-                        })?;
-                        self.conversation_state.tool_manager.refresh_prompts(&mut prompts_wl)?;
-                        let mut longest_name = "";
-                        let arg_pos = {
-                            let optimal_case = UnicodeWidthStr::width(longest_name) + terminal_width / 4;
-                            if optimal_case > terminal_width {
-                                terminal_width / 3
-                            } else {
-                                optimal_case
-                            }
-                        };
-                        queue!(
-                            self.output,
-                            style::Print("\n"),
-                            style::SetAttribute(Attribute::Bold),
-                            style::Print("Prompt"),
-                            style::SetAttribute(Attribute::Reset),
-                            style::Print({
-                                let name_width = UnicodeWidthStr::width("Prompt");
-                                let padding = arg_pos.saturating_sub(name_width);
-                                " ".repeat(padding)
-                            }),
-                            style::SetAttribute(Attribute::Bold),
-                            style::Print("Arguments (* = required)"),
-                            style::SetAttribute(Attribute::Reset),
-                            style::Print("\n"),
-                            style::Print(format!("{}\n", "▔".repeat(terminal_width))),
-                        )?;
-                        let mut prompts_by_server: Vec<_> = prompts_wl
-                            .iter()
-                            .fold(
-                                HashMap::<&String, Vec<&PromptBundle>>::new(),
-                                |mut acc, (prompt_name, bundles)| {
-                                    if prompt_name.contains(search_word.as_deref().unwrap_or("")) {
-                                        if prompt_name.len() > longest_name.len() {
-                                            longest_name = prompt_name.as_str();
-                                        }
-                                        for bundle in bundles {
-                                            acc.entry(&bundle.server_name)
-                                                .and_modify(|b| b.push(bundle))
-                                                .or_insert(vec![bundle]);
-                                        }
-                                    }
-                                    acc
-                                },
-                            )
-                            .into_iter()
-                            .collect();
-                        prompts_by_server.sort_by_key(|(server_name, _)| server_name.as_str());
-
-                        for (i, (server_name, bundles)) in prompts_by_server.iter_mut().enumerate() {
-                            bundles.sort_by_key(|bundle| &bundle.prompt_get.name);
-
-                            if i > 0 {
-                                queue!(self.output, style::Print("\n"))?;
-                            }
-                            queue!(
-                                self.output,
-                                style::SetAttribute(Attribute::Bold),
-                                style::Print(server_name),
-                                style::Print(" (MCP):"),
-                                style::SetAttribute(Attribute::Reset),
-                                style::Print("\n"),
-                            )?;
-                            for bundle in bundles {
-                                queue!(
-                                    self.output,
-                                    style::Print("- "),
-                                    style::Print(&bundle.prompt_get.name),
-                                    style::Print({
-                                        if bundle
-                                            .prompt_get
-                                            .arguments
-                                            .as_ref()
-                                            .is_some_and(|args| !args.is_empty())
-                                        {
-                                            let name_width = UnicodeWidthStr::width(bundle.prompt_get.name.as_str());
-                                            let padding =
-                                                arg_pos.saturating_sub(name_width) - UnicodeWidthStr::width("- ");
-                                            " ".repeat(padding)
-                                        } else {
-                                            "\n".to_owned()
-                                        }
-                                    })
-                                )?;
-                                if let Some(args) = bundle.prompt_get.arguments.as_ref() {
-                                    for (i, arg) in args.iter().enumerate() {
-                                        queue!(
-                                            self.output,
-                                            style::SetForegroundColor(Color::DarkGrey),
-                                            style::Print(match arg.required {
-                                                Some(true) => format!("{}*", arg.name),
-                                                _ => arg.name.clone(),
-                                            }),
-                                            style::SetForegroundColor(Color::Reset),
-                                            style::Print(if i < args.len() - 1 { ", " } else { "\n" }),
-                                        )?;
-                                    }
-                                }
-                            }
-                        }
-                    },
-                }
-                execute!(self.output, style::Print("\n"))?;
-                ChatState::PromptUser {
-                    tool_uses: Some(tool_uses),
-                    pending_tool_index,
-                    skip_printing_tools: true,
-                }
-            },
-            Command::Usage => {
-                let state = self.conversation_state.backend_conversation_state(true, true).await;
-
-                if !state.dropped_context_files.is_empty() {
-                    execute!(
-                        self.output,
-                        style::SetForegroundColor(Color::DarkYellow),
-                        style::Print("\nSome context files are dropped due to size limit, please run "),
-                        style::SetForegroundColor(Color::DarkGreen),
-                        style::Print("/context show "),
-                        style::SetForegroundColor(Color::DarkYellow),
-                        style::Print("to learn more.\n"),
-                        style::SetForegroundColor(style::Color::Reset)
-                    )?;
-                }
-
-                let data = state.calculate_conversation_size();
-
-                let context_token_count: TokenCount = data.context_messages.into();
-                let assistant_token_count: TokenCount = data.assistant_messages.into();
-                let user_token_count: TokenCount = data.user_messages.into();
-                let total_token_used: TokenCount =
-                    (data.context_messages + data.user_messages + data.assistant_messages).into();
-
-                let window_width = self.terminal_width();
-                // set a max width for the progress bar for better aesthetic
-                let progress_bar_width = std::cmp::min(window_width, 80);
-
-                let context_width = ((context_token_count.value() as f64 / CONTEXT_WINDOW_SIZE as f64)
-                    * progress_bar_width as f64) as usize;
-                let assistant_width = ((assistant_token_count.value() as f64 / CONTEXT_WINDOW_SIZE as f64)
-                    * progress_bar_width as f64) as usize;
-                let user_width = ((user_token_count.value() as f64 / CONTEXT_WINDOW_SIZE as f64)
-                    * progress_bar_width as f64) as usize;
-
-                let left_over_width = progress_bar_width
-                    - std::cmp::min(context_width + assistant_width + user_width, progress_bar_width);
-
-                let is_overflow = (context_width + assistant_width + user_width) > progress_bar_width;
-
-                if is_overflow {
-                    queue!(
-                        self.output,
-                        style::Print(format!(
-                            "\nCurrent context window ({} of {}k tokens used)\n",
-                            total_token_used,
-                            CONTEXT_WINDOW_SIZE / 1000
-                        )),
-                        style::SetForegroundColor(Color::DarkRed),
-                        style::Print("█".repeat(progress_bar_width)),
-                        style::SetForegroundColor(Color::Reset),
-                        style::Print(" "),
-                        style::Print(format!(
-                            "{:.2}%",
-                            (total_token_used.value() as f32 / CONTEXT_WINDOW_SIZE as f32) * 100.0
-                        )),
-                    )?;
-                } else {
-                    queue!(
-                        self.output,
-                        style::Print(format!(
-                            "\nCurrent context window ({} of {}k tokens used)\n",
-                            total_token_used,
-                            CONTEXT_WINDOW_SIZE / 1000
-                        )),
-                        style::SetForegroundColor(Color::DarkCyan),
-                        // add a nice visual to mimic "tiny" progress, so the overral progress bar doesn't look too
-                        // empty
-                        style::Print("|".repeat(if context_width == 0 && *context_token_count > 0 {
-                            1
-                        } else {
-                            0
-                        })),
-                        style::Print("█".repeat(context_width)),
-                        style::SetForegroundColor(Color::Blue),
-                        style::Print("|".repeat(if assistant_width == 0 && *assistant_token_count > 0 {
-                            1
-                        } else {
-                            0
-                        })),
-                        style::Print("█".repeat(assistant_width)),
-                        style::SetForegroundColor(Color::Magenta),
-                        style::Print("|".repeat(if user_width == 0 && *user_token_count > 0 { 1 } else { 0 })),
-                        style::Print("█".repeat(user_width)),
-                        style::SetForegroundColor(Color::DarkGrey),
-                        style::Print("█".repeat(left_over_width)),
-                        style::Print(" "),
-                        style::SetForegroundColor(Color::Reset),
-                        style::Print(format!(
-                            "{:.2}%",
-                            (total_token_used.value() as f32 / CONTEXT_WINDOW_SIZE as f32) * 100.0
-                        )),
-                    )?;
-                }
-
-                queue!(self.output, style::Print("\n\n"))?;
-                self.output.flush()?;
-
-                queue!(
-                    self.output,
-                    style::SetForegroundColor(Color::DarkCyan),
-                    style::Print("█ Context files: "),
-                    style::SetForegroundColor(Color::Reset),
-                    style::Print(format!(
-                        "~{} tokens ({:.2}%)\n",
-                        context_token_count,
-                        (context_token_count.value() as f32 / CONTEXT_WINDOW_SIZE as f32) * 100.0
-                    )),
-                    style::SetForegroundColor(Color::Blue),
-                    style::Print("█ Q responses: "),
-                    style::SetForegroundColor(Color::Reset),
-                    style::Print(format!(
-                        "  ~{} tokens ({:.2}%)\n",
-                        assistant_token_count,
-                        (assistant_token_count.value() as f32 / CONTEXT_WINDOW_SIZE as f32) * 100.0
-                    )),
-                    style::SetForegroundColor(Color::Magenta),
-                    style::Print("█ Your prompts: "),
-                    style::SetForegroundColor(Color::Reset),
-                    style::Print(format!(
-                        " ~{} tokens ({:.2}%)\n\n",
-                        user_token_count,
-                        (user_token_count.value() as f32 / CONTEXT_WINDOW_SIZE as f32) * 100.0
-                    )),
-                )?;
-
-                queue!(
-                    self.output,
-                    style::SetAttribute(Attribute::Bold),
-                    style::Print("\n💡 Pro Tips:\n"),
-                    style::SetAttribute(Attribute::Reset),
-                    style::SetForegroundColor(Color::DarkGrey),
-                    style::Print("Run "),
-                    style::SetForegroundColor(Color::DarkGreen),
-                    style::Print("/compact"),
-                    style::SetForegroundColor(Color::DarkGrey),
-                    style::Print(" to replace the conversation history with its summary\n"),
-                    style::Print("Run "),
-                    style::SetForegroundColor(Color::DarkGreen),
-                    style::Print("/clear"),
-                    style::SetForegroundColor(Color::DarkGrey),
-                    style::Print(" to erase the entire chat history\n"),
-                    style::Print("Run "),
-                    style::SetForegroundColor(Color::DarkGreen),
-                    style::Print("/context show"),
-                    style::SetForegroundColor(Color::DarkGrey),
-                    style::Print(" to see tokens per context file\n\n"),
-                    style::SetForegroundColor(Color::Reset),
-                )?;
-
-                ChatState::PromptUser {
-                    tool_uses: Some(tool_uses),
-                    pending_tool_index,
-                    skip_printing_tools: true,
-                }
-            },
-            Command::Load { path } => {
-                macro_rules! tri {
-                    ($v:expr) => {
-                        match $v {
-                            Ok(v) => v,
-                            Err(err) => {
-                                execute!(
-                                    self.output,
-                                    style::SetForegroundColor(Color::Red),
-                                    style::Print(format!("\nFailed to import from {}: {}\n\n", &path, &err)),
-                                    style::SetAttribute(Attribute::Reset)
-                                )?;
-                                return Ok(ChatState::PromptUser {
-                                    tool_uses: Some(tool_uses),
-                                    pending_tool_index,
-                                    skip_printing_tools: true,
-                                });
-                            },
-                        }
-                    };
-                }
-
-                let contents = tri!(self.ctx.fs().read_to_string(&path).await);
-                let mut new_state: ConversationState = tri!(serde_json::from_str(&contents));
-                new_state
-                    .reload_serialized_state(Arc::clone(&self.ctx), Some(self.output.clone()))
-                    .await;
-                self.conversation_state = new_state;
-
-                execute!(
-                    self.output,
-                    style::SetForegroundColor(Color::Green),
-                    style::Print(format!("\n✔ Imported conversation state from {}\n\n", &path)),
-                    style::SetAttribute(Attribute::Reset)
-                )?;
-
-                ChatState::PromptUser {
-                    tool_uses: None,
-                    pending_tool_index: None,
-                    skip_printing_tools: true,
-                }
-            },
-            Command::Save { path, force } => {
-                macro_rules! tri {
-                    ($v:expr) => {
-                        match $v {
-                            Ok(v) => v,
-                            Err(err) => {
-                                execute!(
-                                    self.output,
-                                    style::SetForegroundColor(Color::Red),
-                                    style::Print(format!("\nFailed to export to {}: {}\n\n", &path, &err)),
-                                    style::SetAttribute(Attribute::Reset)
-                                )?;
-                                return Ok(ChatState::PromptUser {
-                                    tool_uses: Some(tool_uses),
-                                    pending_tool_index,
-                                    skip_printing_tools: true,
-                                });
-                            },
-                        }
-                    };
-                }
-
-                let contents = tri!(serde_json::to_string_pretty(&self.conversation_state));
-                if self.ctx.fs().exists(&path) && !force {
-                    execute!(
-                        self.output,
-                        style::SetForegroundColor(Color::Red),
-                        style::Print(format!(
-                            "\nFile at {} already exists. To overwrite, use -f or --force\n\n",
-                            &path
-                        )),
-                        style::SetAttribute(Attribute::Reset)
-                    )?;
-                    return Ok(ChatState::PromptUser {
-                        tool_uses: Some(tool_uses),
-                        pending_tool_index,
-                        skip_printing_tools: true,
-                    });
-                }
-                tri!(self.ctx.fs().write(&path, contents).await);
-
-                execute!(
-                    self.output,
-                    style::SetForegroundColor(Color::Green),
-                    style::Print(format!("\n✔ Exported conversation state to {}\n\n", &path)),
-                    style::SetAttribute(Attribute::Reset)
-                )?;
-
-                ChatState::PromptUser {
-                    tool_uses: None,
-                    pending_tool_index: None,
-                    skip_printing_tools: true,
-                }
-            },
-            Command::Mcp => {
-                let terminal_width = self.terminal_width();
-                let loaded_servers = self.conversation_state.tool_manager.mcp_load_record.lock().await;
-                let still_loading = self
-                    .conversation_state
-                    .tool_manager
-                    .pending_clients()
-                    .await
-                    .into_iter()
-                    .map(|name| format!(" - {name}\n"))
-                    .collect::<Vec<_>>()
-                    .join("");
-                for (server_name, msg) in loaded_servers.iter() {
-                    let msg = msg
-                        .iter()
-                        .map(|record| match record {
-                            LoadingRecord::Err(content)
-                            | LoadingRecord::Warn(content)
-                            | LoadingRecord::Success(content) => content.clone(),
-                        })
-                        .collect::<Vec<_>>()
-                        .join("\n--- tools refreshed ---\n");
-                    queue!(
-                        self.output,
-                        style::Print(server_name),
-                        style::Print("\n"),
-                        style::Print(format!("{}\n", "▔".repeat(terminal_width))),
-                        style::Print(msg),
-                        style::Print("\n")
-                    )?;
-                }
-                if !still_loading.is_empty() {
-                    queue!(
-                        self.output,
-                        style::Print("Still loading:\n"),
-                        style::Print(format!("{}\n", "▔".repeat(terminal_width))),
-                        style::Print(still_loading),
-                        style::Print("\n")
-                    )?;
-                }
-                self.output.flush()?;
-                ChatState::PromptUser {
-                    tool_uses: None,
-                    pending_tool_index: None,
-                    skip_printing_tools: true,
-                }
-            },
-            Command::Model => {
-                queue!(self.output, style::Print("\n"))?;
-                let active_model_id = self.conversation_state.model.as_deref();
-                let labels: Vec<String> = MODEL_OPTIONS
-                    .iter()
-                    .map(|opt| {
-                        if (opt.model_id.is_empty() && active_model_id.is_none())
-                            || Some(opt.model_id) == active_model_id
-                        {
-                            format!("{} (active)", opt.name)
-                        } else {
-                            opt.name.to_owned()
-                        }
-                    })
-                    .collect();
-
-                let selection: Option<_> = match Select::with_theme(&crate::util::dialoguer_theme())
-                    .with_prompt("Select a model for this chat session")
-                    .items(&labels)
-                    .default(0)
-                    .interact_on_opt(&dialoguer::console::Term::stdout())
-                {
-                    Ok(sel) => {
-                        let _ = crossterm::execute!(
-                            std::io::stdout(),
-                            crossterm::style::SetForegroundColor(crossterm::style::Color::Magenta)
-                        );
-                        sel
-                    },
-                    // Ctrl‑C -> Err(Interrupted)
-                    Err(DError::IO(ref e)) if e.kind() == io::ErrorKind::Interrupted => None,
-                    Err(e) => return Err(ChatError::Custom(format!("Failed to choose model: {e}").into())),
-                };
-
-                queue!(self.output, style::ResetColor)?;
-=======
->>>>>>> d8ea18f6
 
         // Do this here so that the skim integration sees an updated view of the context *during the current
         // q session*. (e.g., if I add files to context, that won't show up for skim for the current
