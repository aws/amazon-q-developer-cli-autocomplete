--- conflicted
+++ resolved
@@ -180,11 +180,6 @@
 }
 
 impl ChatArgs {
-<<<<<<< HEAD
-    pub async fn execute(mut self, os: &mut Os) -> Result<ExitCode> {
-        if self.non_interactive && self.input.is_none() {
-            bail!("Input must be supplied when running in non-interactive mode");
-=======
     pub async fn execute(self, os: &mut Os) -> Result<ExitCode> {
         let mut input = self.input;
 
@@ -206,7 +201,6 @@
             if input.is_none() {
                 bail!("Input must be supplied when running in non-interactive mode");
             }
->>>>>>> c1210b31
         }
 
         let args: Vec<String> = std::env::args().collect();
@@ -300,12 +294,8 @@
             stdout,
             stderr,
             &conversation_id,
-<<<<<<< HEAD
             agents,
-            self.input,
-=======
             input,
->>>>>>> c1210b31
             InputSource::new(os, prompt_request_sender, prompt_response_receiver)?,
             self.resume,
             || terminal::window_size().map(|s| s.columns.into()).ok(),
