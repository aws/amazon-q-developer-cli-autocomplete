--- conflicted
+++ resolved
@@ -149,83 +149,6 @@
     Err(String),
 }
 
-<<<<<<< HEAD
-=======
-// This is to mirror claude's config set up
-#[derive(Clone, Serialize, Deserialize, Debug, Default)]
-#[serde(rename_all = "camelCase")]
-pub struct McpServerConfig {
-    pub mcp_servers: HashMap<String, CustomToolConfig>,
-}
-
-impl McpServerConfig {
-    pub async fn load_config(stderr: &mut impl Write) -> eyre::Result<Self> {
-        let mut cwd = std::env::current_dir()?;
-        cwd.push(".amazonq/mcp.json");
-        let expanded_path = shellexpand::tilde("~/.aws/amazonq/mcp.json");
-        let global_path = PathBuf::from(expanded_path.as_ref() as &str);
-        let global_buf = tokio::fs::read(global_path).await.ok();
-        let local_buf = tokio::fs::read(cwd).await.ok();
-        let conf = match (global_buf, local_buf) {
-            (Some(global_buf), Some(local_buf)) => {
-                let mut global_conf = Self::from_slice(&global_buf, stderr, "global")?;
-                let local_conf = Self::from_slice(&local_buf, stderr, "local")?;
-                for (server_name, config) in local_conf.mcp_servers {
-                    if global_conf.mcp_servers.insert(server_name.clone(), config).is_some() {
-                        queue!(
-                            stderr,
-                            style::SetForegroundColor(style::Color::Yellow),
-                            style::Print("WARNING: "),
-                            style::ResetColor,
-                            style::Print("MCP config conflict for "),
-                            style::SetForegroundColor(style::Color::Green),
-                            style::Print(server_name),
-                            style::ResetColor,
-                            style::Print(". Using workspace version.\n")
-                        )?;
-                    }
-                }
-                global_conf
-            },
-            (None, Some(local_buf)) => Self::from_slice(&local_buf, stderr, "local")?,
-            (Some(global_buf), None) => Self::from_slice(&global_buf, stderr, "global")?,
-            _ => Default::default(),
-        };
-
-        stderr.flush()?;
-        Ok(conf)
-    }
-
-    pub async fn load_from_file(os: &Os, path: impl AsRef<Path>) -> eyre::Result<Self> {
-        let contents = os.fs.read_to_string(path.as_ref()).await?;
-        Ok(serde_json::from_str(&contents)?)
-    }
-
-    pub async fn save_to_file(&self, os: &Os, path: impl AsRef<Path>) -> eyre::Result<()> {
-        let json = serde_json::to_string_pretty(self)?;
-        os.fs.write(path.as_ref(), json).await?;
-        Ok(())
-    }
-
-    fn from_slice(slice: &[u8], stderr: &mut impl Write, location: &str) -> eyre::Result<McpServerConfig> {
-        match serde_json::from_slice::<Self>(slice) {
-            Ok(config) => Ok(config),
-            Err(e) => {
-                queue!(
-                    stderr,
-                    style::SetForegroundColor(style::Color::Yellow),
-                    style::Print("WARNING: "),
-                    style::ResetColor,
-                    style::Print(format!("Error reading {location} mcp config: {e}\n")),
-                    style::Print("Please check to make sure config is correct. Discarding.\n"),
-                )?;
-                Ok(McpServerConfig::default())
-            },
-        }
-    }
-}
-
->>>>>>> a02c0c6e
 #[derive(Default)]
 pub struct ToolManagerBuilder {
     mcp_server_config: Option<McpServerConfig>,
