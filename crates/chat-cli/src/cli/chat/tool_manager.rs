use std::collections::{
    HashMap,
    HashSet,
};
use std::future::Future;
use std::hash::{
    DefaultHasher,
    Hasher,
};
use std::io::{
    BufWriter,
    Write,
};
use std::path::{
    Path,
    PathBuf,
};
use std::pin::Pin;
use std::sync::atomic::{
    AtomicBool,
    Ordering,
};
use std::sync::{
    Arc,
    RwLock as SyncRwLock,
};
use std::time::{
    Duration,
    Instant,
};

use convert_case::Casing;
use crossterm::{
    cursor,
    execute,
    queue,
    style,
    terminal,
};
use futures::{
    StreamExt,
    future,
    stream,
};
use regex::Regex;
use serde::{
    Deserialize,
    Serialize,
};
use tokio::signal::ctrl_c;
use tokio::sync::{
    Mutex,
    Notify,
    RwLock,
};
use tracing::{
    error,
    warn,
};

use crate::api_client::model::{
    ToolResult,
    ToolResultContentBlock,
    ToolResultStatus,
};
use crate::cli::chat::cli::prompts::GetPromptError;
use crate::cli::chat::message::AssistantToolUse;
use crate::cli::chat::server_messenger::{
    ServerMessengerBuilder,
    UpdateEventMessage,
};
use crate::cli::chat::tools::custom_tool::{
    CustomTool,
    CustomToolClient,
    CustomToolConfig,
};
use crate::cli::chat::tools::execute::ExecuteCommand;
use crate::cli::chat::tools::fs_read::FsRead;
use crate::cli::chat::tools::fs_write::FsWrite;
use crate::cli::chat::tools::gh_issue::GhIssue;
use crate::cli::chat::tools::thinking::Thinking;
use crate::cli::chat::tools::use_aws::UseAws;
use crate::cli::chat::tools::{
    Tool,
    ToolOrigin,
    ToolSpec,
};
use crate::database::Database;
use crate::database::settings::Setting;
use crate::mcp_client::{
    JsonRpcResponse,
    Messenger,
    PromptGet,
};
use crate::platform::Context;
use crate::telemetry::TelemetryThread;
use crate::util::directories::home_dir;

const NAMESPACE_DELIMITER: &str = "___";
// This applies for both mcp server and tool name since in the end the tool name as seen by the
// model is just {server_name}{NAMESPACE_DELIMITER}{tool_name}
const VALID_TOOL_NAME: &str = "^[a-zA-Z][a-zA-Z0-9_]*$";
const SPINNER_CHARS: [char; 10] = ['⠋', '⠙', '⠹', '⠸', '⠼', '⠴', '⠦', '⠧', '⠇', '⠏'];

pub fn workspace_mcp_config_path(ctx: &Context) -> eyre::Result<PathBuf> {
    Ok(ctx.env.current_dir()?.join(".amazonq").join("mcp.json"))
}

pub fn global_mcp_config_path(ctx: &Context) -> eyre::Result<PathBuf> {
    Ok(home_dir(ctx)?.join(".aws").join("amazonq").join("mcp.json"))
}

/// Messages used for communication between the tool initialization thread and the loading
/// display thread. These messages control the visual loading indicators shown to
/// the user during tool initialization.
enum LoadingMsg {
    /// Indicates a tool has finished initializing successfully and should be removed from
    /// the loading display. The String parameter is the name of the tool that
    /// completed initialization.
    Done { name: String, time: String },
    /// Represents an error that occurred during tool initialization.
    /// Contains the name of the server that failed to initialize and the error message.
    Error {
        name: String,
        msg: eyre::Report,
        time: String,
    },
    /// Represents a warning that occurred during tool initialization.
    /// Contains the name of the server that generated the warning and the warning message.
    Warn {
        name: String,
        msg: eyre::Report,
        time: String,
    },
    /// Signals that the loading display thread should terminate.
    /// This is sent when all tool initialization is complete or when the application is shutting
    /// down.
    Terminate { still_loading: Vec<String> },
}

/// Used to denote the loading outcome associated with a server.
/// This is mainly used in the non-interactive mode to determine if there is any fatal errors to
/// surface (since we would only want to surface fatal errors in non-interactive mode).
#[derive(Clone, Debug)]
pub enum LoadingRecord {
    Success(String),
    Warn(String),
    Err(String),
}

// This is to mirror claude's config set up
#[derive(Clone, Serialize, Deserialize, Debug, Default)]
#[serde(rename_all = "camelCase")]
pub struct McpServerConfig {
    pub mcp_servers: HashMap<String, CustomToolConfig>,
}

impl McpServerConfig {
    pub async fn load_config(output: &mut impl Write) -> eyre::Result<Self> {
        let mut cwd = std::env::current_dir()?;
        cwd.push(".amazonq/mcp.json");
        let expanded_path = shellexpand::tilde("~/.aws/amazonq/mcp.json");
        let global_path = PathBuf::from(expanded_path.as_ref() as &str);
        let global_buf = tokio::fs::read(global_path).await.ok();
        let local_buf = tokio::fs::read(cwd).await.ok();
        let conf = match (global_buf, local_buf) {
            (Some(global_buf), Some(local_buf)) => {
                let mut global_conf = Self::from_slice(&global_buf, output, "global")?;
                let local_conf = Self::from_slice(&local_buf, output, "local")?;
                for (server_name, config) in local_conf.mcp_servers {
                    if global_conf.mcp_servers.insert(server_name.clone(), config).is_some() {
                        queue!(
                            output,
                            style::SetForegroundColor(style::Color::Yellow),
                            style::Print("WARNING: "),
                            style::ResetColor,
                            style::Print("MCP config conflict for "),
                            style::SetForegroundColor(style::Color::Green),
                            style::Print(server_name),
                            style::ResetColor,
                            style::Print(". Using workspace version.\n")
                        )?;
                    }
                }
                global_conf
            },
            (None, Some(local_buf)) => Self::from_slice(&local_buf, output, "local")?,
            (Some(global_buf), None) => Self::from_slice(&global_buf, output, "global")?,
            _ => Default::default(),
        };
        output.flush()?;
        Ok(conf)
    }

    pub async fn load_from_file(ctx: &Context, path: impl AsRef<Path>) -> eyre::Result<Self> {
        let contents = ctx.fs.read_to_string(path.as_ref()).await?;
        Ok(serde_json::from_str(&contents)?)
    }

    pub async fn save_to_file(&self, ctx: &Context, path: impl AsRef<Path>) -> eyre::Result<()> {
        let json = serde_json::to_string_pretty(self)?;
        ctx.fs.write(path.as_ref(), json).await?;
        Ok(())
    }

    fn from_slice(slice: &[u8], output: &mut impl Write, location: &str) -> eyre::Result<McpServerConfig> {
        match serde_json::from_slice::<Self>(slice) {
            Ok(config) => Ok(config),
            Err(e) => {
                queue!(
                    output,
                    style::SetForegroundColor(style::Color::Yellow),
                    style::Print("WARNING: "),
                    style::ResetColor,
                    style::Print(format!("Error reading {location} mcp config: {e}\n")),
                    style::Print("Please check to make sure config is correct. Discarding.\n"),
                )?;
                Ok(McpServerConfig::default())
            },
        }
    }
}

#[derive(Default)]
pub struct ToolManagerBuilder {
    mcp_server_config: Option<McpServerConfig>,
    prompt_list_sender: Option<std::sync::mpsc::Sender<Vec<String>>>,
    prompt_list_receiver: Option<std::sync::mpsc::Receiver<Option<String>>>,
    conversation_id: Option<String>,
}

impl ToolManagerBuilder {
    pub fn mcp_server_config(mut self, config: McpServerConfig) -> Self {
        self.mcp_server_config.replace(config);
        self
    }

    pub fn prompt_list_sender(mut self, sender: std::sync::mpsc::Sender<Vec<String>>) -> Self {
        self.prompt_list_sender.replace(sender);
        self
    }

    pub fn prompt_list_receiver(mut self, receiver: std::sync::mpsc::Receiver<Option<String>>) -> Self {
        self.prompt_list_receiver.replace(receiver);
        self
    }

    pub fn conversation_id(mut self, conversation_id: &str) -> Self {
        self.conversation_id.replace(conversation_id.to_string());
        self
    }

    pub async fn build(
        mut self,
        telemetry: &TelemetryThread,
        mut output: Box<dyn Write + Send + Sync + 'static>,
    ) -> eyre::Result<ToolManager> {
        let McpServerConfig { mcp_servers } = self.mcp_server_config.ok_or(eyre::eyre!("Missing mcp server config"))?;
        debug_assert!(self.conversation_id.is_some());
        let conversation_id = self.conversation_id.ok_or(eyre::eyre!("Missing conversation id"))?;
        let regex = regex::Regex::new(VALID_TOOL_NAME)?;
        let mut hasher = DefaultHasher::new();
<<<<<<< HEAD
        let pre_initialized = mcp_servers
=======
        let is_interactive = self.is_interactive;

        // Separate enabled and disabled servers
        let (enabled_servers, disabled_servers): (Vec<_>, Vec<_>) = mcp_servers
            .into_iter()
            .partition(|(_, server_config)| !server_config.disabled);

        // Prepare disabled servers for display
        let disabled_servers_display: Vec<String> = disabled_servers
            .iter()
            .map(|(server_name, _)| {
                let snaked_cased_name = server_name.to_case(convert_case::Case::Snake);
                sanitize_name(snaked_cased_name, &regex, &mut hasher)
            })
            .collect();

        let pre_initialized = enabled_servers
>>>>>>> a1adeaf5
            .into_iter()
            .map(|(server_name, server_config)| {
                let snaked_cased_name = server_name.to_case(convert_case::Case::Snake);
                let sanitized_server_name = sanitize_name(snaked_cased_name, &regex, &mut hasher);
                let custom_tool_client = CustomToolClient::from_config(sanitized_server_name.clone(), server_config);
                (sanitized_server_name, custom_tool_client)
            })
            .collect::<Vec<(String, _)>>();

        let mut loading_servers = HashMap::<String, Instant>::new();
        for (server_name, _) in &pre_initialized {
            let init_time = std::time::Instant::now();
            loading_servers.insert(server_name.clone(), init_time);
        }
        let total = loading_servers.len();

        // Spawn a task for displaying the mcp loading statuses.
        // This is only necessary when we are in interactive mode AND there are servers to load.
        // Otherwise we do not need to be spawning this.
<<<<<<< HEAD
        let (_loading_display_task, loading_status_sender) = if total > 0 {
=======
        let (_loading_display_task, loading_status_sender) = if is_interactive
            && (total > 0 || !disabled_servers_display.is_empty())
        {
>>>>>>> a1adeaf5
            let (tx, mut rx) = tokio::sync::mpsc::channel::<LoadingMsg>(50);
            let disabled_servers_display_clone = disabled_servers_display.clone();
            (
                Some(tokio::task::spawn(async move {
                    let mut spinner_logo_idx: usize = 0;
                    let mut complete: usize = 0;
                    let mut failed: usize = 0;

                    // Show disabled servers immediately
                    for server_name in &disabled_servers_display_clone {
                        queue_disabled_message(server_name, &mut output)?;
                    }

                    if total > 0 {
                        queue_init_message(spinner_logo_idx, complete, failed, total, &mut output)?;
                    }

                    loop {
                        match tokio::time::timeout(Duration::from_millis(50), rx.recv()).await {
                            Ok(Some(recv_result)) => match recv_result {
                                LoadingMsg::Done { name, time } => {
                                    complete += 1;
                                    execute!(
                                        output,
                                        cursor::MoveToColumn(0),
                                        cursor::MoveUp(1),
                                        terminal::Clear(terminal::ClearType::CurrentLine),
                                    )?;
                                    queue_success_message(&name, &time, &mut output)?;
                                    queue_init_message(spinner_logo_idx, complete, failed, total, &mut output)?;
                                },
                                LoadingMsg::Error { name, msg, time } => {
                                    failed += 1;
                                    execute!(
                                        output,
                                        cursor::MoveToColumn(0),
                                        cursor::MoveUp(1),
                                        terminal::Clear(terminal::ClearType::CurrentLine),
                                    )?;
                                    queue_failure_message(&name, &msg, time.as_str(), &mut output)?;
                                    queue_init_message(spinner_logo_idx, complete, failed, total, &mut output)?;
                                },
                                LoadingMsg::Warn { name, msg, time } => {
                                    complete += 1;
                                    execute!(
                                        output,
                                        cursor::MoveToColumn(0),
                                        cursor::MoveUp(1),
                                        terminal::Clear(terminal::ClearType::CurrentLine),
                                    )?;
                                    let msg = eyre::eyre!(msg.to_string());
                                    queue_warn_message(&name, &msg, time.as_str(), &mut output)?;
                                    queue_init_message(spinner_logo_idx, complete, failed, total, &mut output)?;
                                },
                                LoadingMsg::Terminate { still_loading } => {
                                    if !still_loading.is_empty() && total > 0 {
                                        execute!(
                                            output,
                                            cursor::MoveToColumn(0),
                                            cursor::MoveUp(1),
                                            terminal::Clear(terminal::ClearType::CurrentLine),
                                        )?;
                                        let msg = still_loading.iter().fold(String::new(), |mut acc, server_name| {
                                            acc.push_str(format!("\n - {server_name}").as_str());
                                            acc
                                        });
                                        let msg = eyre::eyre!(msg);
                                        queue_incomplete_load_message(complete, total, &msg, &mut output)?;
                                    } else if total > 0 {
                                        // Clear the loading line if we have enabled servers
                                        execute!(
                                            output,
                                            cursor::MoveToColumn(0),
                                            cursor::MoveUp(1),
                                            terminal::Clear(terminal::ClearType::CurrentLine),
                                        )?;
                                    }
                                    execute!(output, style::Print("\n"),)?;
                                    break;
                                },
                            },
                            Err(_e) => {
                                spinner_logo_idx = (spinner_logo_idx + 1) % SPINNER_CHARS.len();
                                execute!(
                                    output,
                                    cursor::SavePosition,
                                    cursor::MoveToColumn(0),
                                    cursor::MoveUp(1),
                                    style::Print(SPINNER_CHARS[spinner_logo_idx]),
                                    cursor::RestorePosition
                                )?;
                            },
                            _ => break,
                        }
                        output.flush()?;
                    }
                    Ok::<_, eyre::Report>(())
                })),
                Some(tx),
            )
        } else {
            (None, None)
        };
        let mut clients = HashMap::<String, Arc<CustomToolClient>>::new();
        let mut loading_status_sender_clone = loading_status_sender.clone();
        let conv_id_clone = conversation_id.clone();
        let regex = Regex::new(VALID_TOOL_NAME)?;
        let new_tool_specs = Arc::new(Mutex::new(HashMap::new()));
        let new_tool_specs_clone = new_tool_specs.clone();
        let has_new_stuff = Arc::new(AtomicBool::new(false));
        let has_new_stuff_clone = has_new_stuff.clone();
        let pending = Arc::new(RwLock::new(HashSet::<String>::new()));
        let pending_clone = pending.clone();
        let (mut msg_rx, messenger_builder) = ServerMessengerBuilder::new(20);
        let telemetry_clone = telemetry.clone();
        let notify = Arc::new(Notify::new());
        let notify_weak = Arc::downgrade(&notify);
        let load_record = Arc::new(Mutex::new(HashMap::<String, Vec<LoadingRecord>>::new()));
        let load_record_clone = load_record.clone();
        tokio::spawn(async move {
            let mut record_temp_buf = Vec::<u8>::new();
            let mut initialized = HashSet::<String>::new();
            while let Some(msg) = msg_rx.recv().await {
                record_temp_buf.clear();
                // For now we will treat every list result as if they contain the
                // complete set of tools. This is not necessarily true in the future when
                // request method on the mcp client no longer buffers all the pages from
                // list calls.
                match msg {
                    UpdateEventMessage::ToolsListResult { server_name, result } => {
                        let time_taken = loading_servers
                            .remove(&server_name)
                            .map_or("0.0".to_owned(), |init_time| {
                                let time_taken = (std::time::Instant::now() - init_time).as_secs_f64().abs();
                                format!("{:.2}", time_taken)
                            });
                        pending_clone.write().await.remove(&server_name);
                        match result {
                            Ok(result) => {
                                let mut specs = result
                                    .tools
                                    .into_iter()
                                    .filter_map(|v| serde_json::from_value::<ToolSpec>(v).ok())
                                    .collect::<Vec<_>>();
                                let mut sanitized_mapping = HashMap::<String, String>::new();
                                let process_result = process_tool_specs(
                                    conv_id_clone.as_str(),
                                    &server_name,
                                    &mut specs,
                                    &mut sanitized_mapping,
                                    &regex,
                                    &telemetry_clone,
                                );
                                if let Some(sender) = &loading_status_sender_clone {
                                    // Anomalies here are not considered fatal, thus we shall give
                                    // warnings.
                                    let msg = match process_result {
                                        Ok(_) => LoadingMsg::Done {
                                            name: server_name.clone(),
                                            time: time_taken.clone(),
                                        },
                                        Err(ref e) => LoadingMsg::Warn {
                                            name: server_name.clone(),
                                            msg: eyre::eyre!(e.to_string()),
                                            time: time_taken.clone(),
                                        },
                                    };
                                    if let Err(e) = sender.send(msg).await {
                                        warn!(
                                            "Error sending update message to display task: {:?}\nAssume display task has completed",
                                            e
                                        );
                                        loading_status_sender_clone.take();
                                    }
                                }
                                new_tool_specs_clone
                                    .lock()
                                    .await
                                    .insert(server_name.clone(), (sanitized_mapping, specs));
                                has_new_stuff_clone.store(true, Ordering::Release);
                                // Maintain a record of the server load:
                                let mut buf_writer = BufWriter::new(&mut record_temp_buf);
                                if let Err(e) = &process_result {
                                    let _ = queue_warn_message(
                                        server_name.as_str(),
                                        e,
                                        time_taken.as_str(),
                                        &mut buf_writer,
                                    );
                                } else {
                                    let _ = queue_success_message(
                                        server_name.as_str(),
                                        time_taken.as_str(),
                                        &mut buf_writer,
                                    );
                                }
                                let _ = buf_writer.flush();
                                drop(buf_writer);
                                let record = String::from_utf8_lossy(&record_temp_buf).to_string();
                                let record = if process_result.is_err() {
                                    LoadingRecord::Warn(record)
                                } else {
                                    LoadingRecord::Success(record)
                                };
                                load_record_clone
                                    .lock()
                                    .await
                                    .entry(server_name.clone())
                                    .and_modify(|load_record| {
                                        load_record.push(record.clone());
                                    })
                                    .or_insert(vec![record]);
                            },
                            Err(e) => {
                                // Log error to chat Log
                                error!("Error loading server {server_name}: {:?}", e);
                                // Maintain a record of the server load:
                                let mut buf_writer = BufWriter::new(&mut record_temp_buf);
                                let _ = queue_failure_message(server_name.as_str(), &e, &time_taken, &mut buf_writer);
                                let _ = buf_writer.flush();
                                drop(buf_writer);
                                let record = String::from_utf8_lossy(&record_temp_buf).to_string();
                                let record = LoadingRecord::Err(record);
                                load_record_clone
                                    .lock()
                                    .await
                                    .entry(server_name.clone())
                                    .and_modify(|load_record| {
                                        load_record.push(record.clone());
                                    })
                                    .or_insert(vec![record]);
                                // Errors surfaced at this point (i.e. before [process_tool_specs]
                                // is called) are fatals and should be considered errors
                                if let Some(sender) = &loading_status_sender_clone {
                                    let msg = LoadingMsg::Error {
                                        name: server_name.clone(),
                                        msg: e,
                                        time: time_taken,
                                    };
                                    if let Err(e) = sender.send(msg).await {
                                        warn!(
                                            "Error sending update message to display task: {:?}\nAssume display task has completed",
                                            e
                                        );
                                        loading_status_sender_clone.take();
                                    }
                                }
                            },
                        }
                        if let Some(notify) = notify_weak.upgrade() {
                            initialized.insert(server_name);
                            if initialized.len() >= total {
                                notify.notify_one();
                            }
                        }
                    },
                    UpdateEventMessage::PromptsListResult {
                        server_name: _,
                        result: _,
                    } => {},
                    UpdateEventMessage::ResourcesListResult {
                        server_name: _,
                        result: _,
                    } => {},
                    UpdateEventMessage::ResourceTemplatesListResult {
                        server_name: _,
                        result: _,
                    } => {},
                    UpdateEventMessage::InitStart { server_name } => {
                        pending_clone.write().await.insert(server_name.clone());
                        loading_servers.insert(server_name, std::time::Instant::now());
                    },
                }
            }
        });
        for (mut name, init_res) in pre_initialized {
            let messenger = messenger_builder.build_with_name(name.clone());
            match init_res {
                Ok(mut client) => {
                    client.assign_messenger(Box::new(messenger));
                    let mut client = Arc::new(client);
                    while let Some(collided_client) = clients.insert(name.clone(), client) {
                        // to avoid server name collision we are going to circumvent this by
                        // appending the name with 1
                        name.push('1');
                        client = collided_client;
                    }
                },
                Err(e) => {
                    error!("Error initializing mcp client for server {}: {:?}", name, &e);
                    telemetry
                        .send_mcp_server_init(conversation_id.clone(), Some(e.to_string()), 0)
                        .ok();
                    let _ = messenger.send_tools_list_result(Err(e)).await;
                },
            }
        }

        // Set up task to handle prompt requests
        let sender = self.prompt_list_sender.take();
        let receiver = self.prompt_list_receiver.take();
        let prompts = Arc::new(SyncRwLock::new(HashMap::default()));
        // TODO: accommodate hot reload of mcp servers
        if let (Some(sender), Some(receiver)) = (sender, receiver) {
            let clients = clients.iter().fold(HashMap::new(), |mut acc, (n, c)| {
                acc.insert(n.to_string(), Arc::downgrade(c));
                acc
            });
            let prompts_clone = prompts.clone();
            tokio::task::spawn_blocking(move || {
                let receiver = Arc::new(std::sync::Mutex::new(receiver));
                loop {
                    let search_word = receiver.lock().map_err(|e| eyre::eyre!("{:?}", e))?.recv()?;
                    if clients
                        .values()
                        .any(|client| client.upgrade().is_some_and(|c| c.is_prompts_out_of_date()))
                    {
                        let mut prompts_wl = prompts_clone.write().map_err(|e| {
                            eyre::eyre!(
                                "Error retrieving write lock on prompts for tab complete {}",
                                e.to_string()
                            )
                        })?;
                        *prompts_wl = clients.iter().fold(
                            HashMap::<String, Vec<PromptBundle>>::new(),
                            |mut acc, (server_name, client)| {
                                let Some(client) = client.upgrade() else {
                                    return acc;
                                };
                                let prompt_gets = client.list_prompt_gets();
                                let Ok(prompt_gets) = prompt_gets.read() else {
                                    tracing::error!("Error retrieving read lock for prompt gets for tab complete");
                                    return acc;
                                };
                                for (prompt_name, prompt_get) in prompt_gets.iter() {
                                    acc.entry(prompt_name.to_string())
                                        .and_modify(|bundles| {
                                            bundles.push(PromptBundle {
                                                server_name: server_name.to_owned(),
                                                prompt_get: prompt_get.clone(),
                                            });
                                        })
                                        .or_insert(vec![PromptBundle {
                                            server_name: server_name.to_owned(),
                                            prompt_get: prompt_get.clone(),
                                        }]);
                                }
                                client.prompts_updated();
                                acc
                            },
                        );
                    }
                    let prompts_rl = prompts_clone.read().map_err(|e| {
                        eyre::eyre!(
                            "Error retrieving read lock on prompts for tab complete {}",
                            e.to_string()
                        )
                    })?;
                    let filtered_prompts = prompts_rl
                        .iter()
                        .flat_map(|(prompt_name, bundles)| {
                            if bundles.len() > 1 {
                                bundles
                                    .iter()
                                    .map(|b| format!("{}/{}", b.server_name, prompt_name))
                                    .collect()
                            } else {
                                vec![prompt_name.to_owned()]
                            }
                        })
                        .filter(|n| {
                            if let Some(p) = &search_word {
                                n.contains(p)
                            } else {
                                true
                            }
                        })
                        .collect::<Vec<_>>();
                    if let Err(e) = sender.send(filtered_prompts) {
                        error!("Error sending prompts to chat helper: {:?}", e);
                    }
                }
                #[allow(unreachable_code)]
                Ok::<(), eyre::Report>(())
            });
        }

        Ok(ToolManager {
            conversation_id,
            clients,
            prompts,
            pending_clients: pending,
            notify: Some(notify),
            loading_status_sender,
            new_tool_specs,
            has_new_stuff,
            mcp_load_record: load_record,
            disabled_servers: disabled_servers_display,
            ..Default::default()
        })
    }
}

#[derive(Clone, Debug)]
/// A collection of information that is used for the following purposes:
/// - Checking if prompt info cached is out of date
/// - Retrieve new prompt info
pub struct PromptBundle {
    /// The server name from which the prompt is offered / exposed
    pub server_name: String,
    /// The prompt get (info with which a prompt is retrieved) cached
    pub prompt_get: PromptGet,
}

/// Categorizes different types of tool name validation failures:
/// - `TooLong`: The tool name exceeds the maximum allowed length
/// - `IllegalChar`: The tool name contains characters that are not allowed
/// - `EmptyDescription`: The tool description is empty or missing
#[allow(dead_code)]
enum OutOfSpecName {
    TooLong(String),
    IllegalChar(String),
    EmptyDescription(String),
}

type NewToolSpecs = Arc<Mutex<HashMap<String, (HashMap<String, String>, Vec<ToolSpec>)>>>;

#[derive(Default, Debug)]
/// Manages the lifecycle and interactions with tools from various sources, including MCP servers.
/// This struct is responsible for initializing tools, handling tool requests, and maintaining
/// a cache of available prompts from connected servers.
pub struct ToolManager {
    /// Unique identifier for the current conversation.
    /// This ID is used to track and associate tools with a specific chat session.
    pub conversation_id: String,

    /// Map of server names to their corresponding client instances.
    /// These clients are used to communicate with MCP servers.
    pub clients: HashMap<String, Arc<CustomToolClient>>,

    /// A list of client names that are still in the process of being initialized
    pub pending_clients: Arc<RwLock<HashSet<String>>>,

    /// Flag indicating whether new tool specifications have been added since the last update.
    /// When set to true, it signals that the tool manager needs to refresh its internal state
    /// to incorporate newly available tools from MCP servers.
    pub has_new_stuff: Arc<AtomicBool>,

    /// Storage for newly discovered tool specifications from MCP servers that haven't yet been
    /// integrated into the main tool registry. This field holds a thread-safe reference to a map
    /// of server names to their tool specifications and name mappings, allowing concurrent updates
    /// from server initialization processes.
    new_tool_specs: NewToolSpecs,

    /// Cache for prompts collected from different servers.
    /// Key: prompt name
    /// Value: a list of PromptBundle that has a prompt of this name.
    /// This cache helps resolve prompt requests efficiently and handles
    /// cases where multiple servers offer prompts with the same name.
    pub prompts: Arc<SyncRwLock<HashMap<String, Vec<PromptBundle>>>>,

    /// A notifier to understand if the initial loading has completed.
    /// This is only used for initial loading and is discarded after.
    notify: Option<Arc<Notify>>,

    /// Channel sender for communicating with the loading display thread.
    /// Used to send status updates about tool initialization progress.
    loading_status_sender: Option<tokio::sync::mpsc::Sender<LoadingMsg>>,

    /// Mapping from sanitized tool names to original tool names.
    /// This is used to handle tool name transformations that may occur during initialization
    /// to ensure tool names comply with naming requirements.
    pub tn_map: HashMap<String, String>,

    /// A cache of tool's input schema for all of the available tools.
    /// This is mainly used to show the user what the tools look like from the perspective of the
    /// model.
    pub schema: HashMap<String, ToolSpec>,

    is_interactive: bool,

    /// This serves as a record of the loading of mcp servers.
    /// The key of which is the server name as they are recognized by the current instance of chat
    /// (which may be different than how it is written in the config, depending of the presence of
    /// invalid characters).
    /// The value is the load message (i.e. load time, warnings, and errors)
    pub mcp_load_record: Arc<Mutex<HashMap<String, Vec<LoadingRecord>>>>,

    /// List of disabled MCP server names for display purposes
    disabled_servers: Vec<String>,
}

impl Clone for ToolManager {
    fn clone(&self) -> Self {
        Self {
            conversation_id: self.conversation_id.clone(),
            clients: self.clients.clone(),
            has_new_stuff: self.has_new_stuff.clone(),
            new_tool_specs: self.new_tool_specs.clone(),
            prompts: self.prompts.clone(),
            tn_map: self.tn_map.clone(),
            schema: self.schema.clone(),
            is_interactive: self.is_interactive,
            mcp_load_record: self.mcp_load_record.clone(),
            disabled_servers: self.disabled_servers.clone(),
            ..Default::default()
        }
    }
}

impl ToolManager {
    pub async fn load_tools(
        &mut self,
        database: &Database,
        output: &mut impl Write,
    ) -> eyre::Result<HashMap<String, ToolSpec>> {
        let tx = self.loading_status_sender.take();
        let notify = self.notify.take();
        self.schema = {
            let mut tool_specs =
                serde_json::from_str::<HashMap<String, ToolSpec>>(include_str!("tools/tool_index.json"))?;
            if !crate::cli::chat::tools::thinking::Thinking::is_enabled(database) {
                tool_specs.remove("thinking");
            }

            #[cfg(windows)]
            {
                use serde_json::json;

                use crate::cli::chat::tools::InputSchema;

                tool_specs.remove("execute_bash");

                tool_specs.insert("execute_cmd".to_string(), ToolSpec {
                    name: "execute_cmd".to_string(),
                    description: "Execute the specified Windows command.".to_string(),
                    input_schema: InputSchema(json!({
                    "type": "object",
                    "properties": {
                    "command": {
                        "type": "string",
                        "description": "Windows command to execute"
                    },
                    "summary": {
                        "type": "string",
                        "description": "A brief explanation of what the command does"
                    }
                    },
                        "required": ["command"]})),
                    tool_origin: ToolOrigin::Native,
                });
            }

            tool_specs
        };
        let load_tools = self
            .clients
            .values()
            .map(|c| {
                let clone = Arc::clone(c);
                async move { clone.init().await }
            })
            .collect::<Vec<_>>();
        let initial_poll = stream::iter(load_tools)
            .map(|async_closure| tokio::spawn(async_closure))
            .buffer_unordered(20);
        tokio::spawn(async move {
            initial_poll.collect::<Vec<_>>().await;
        });
        // We need to cast it to erase the type otherwise the compiler will default to static
        // dispatch, which would result in an error of inconsistent match arm return type.
        let timeout_fut: Pin<Box<dyn Future<Output = ()>>> = if self.clients.is_empty() {
            // If there is no server loaded, we want to resolve immediately
            Box::pin(future::ready(()))
        } else if self.is_interactive {
            let init_timeout = database
                .settings
                .get_int(Setting::McpInitTimeout)
                .map_or(5000_u64, |s| s as u64);
            Box::pin(tokio::time::sleep(std::time::Duration::from_millis(init_timeout)))
        } else {
            // if it is non-interactive we will want to use the "mcp.noInteractiveTimeout"
            let init_timeout = database
                .settings
                .get_int(Setting::McpNoInteractiveTimeout)
                .map_or(30_000_u64, |s| s as u64);
            Box::pin(tokio::time::sleep(std::time::Duration::from_millis(init_timeout)))
        };
        let server_loading_fut: Pin<Box<dyn Future<Output = ()>>> = if let Some(notify) = notify {
            Box::pin(async move { notify.notified().await })
        } else {
            Box::pin(future::ready(()))
        };
        tokio::select! {
            _ = timeout_fut => {
                if let Some(tx) = tx {
                    let still_loading = self.pending_clients.read().await.iter().cloned().collect::<Vec<_>>();
                    let _ = tx.send(LoadingMsg::Terminate { still_loading }).await;
                }
                if !self.clients.is_empty() && !self.is_interactive {
                    let _ = queue!(
                        output,
                        style::Print(
                            "Not all mcp servers loaded. Configure no-interactive timeout with q settings mcp.noInteractiveTimeout"
                        ),
                        style::Print("\n------\n")
                    );
                }
            },
            _ = server_loading_fut => {
                if let Some(tx) = tx {
                    let still_loading = self.pending_clients.read().await.iter().cloned().collect::<Vec<_>>();
                    let _ = tx.send(LoadingMsg::Terminate { still_loading }).await;
                }
            }
            _ = ctrl_c() => {
                if self.is_interactive {
                    if let Some(tx) = tx {
                        let still_loading = self.pending_clients.read().await.iter().cloned().collect::<Vec<_>>();
                        let _ = tx.send(LoadingMsg::Terminate { still_loading }).await;
                    }
                } else {
                    return Err(eyre::eyre!("User interrupted mcp server loading in non-interactive mode. Ending."));
                }
            }
        }
        if !self.is_interactive
            && self
                .mcp_load_record
                .lock()
                .await
                .iter()
                .any(|(_, records)| records.iter().any(|record| matches!(record, LoadingRecord::Err(_))))
        {
            queue!(
                output,
                style::Print(
                    "One or more mcp server did not load correctly. See $TMPDIR/qlog/chat.log for more details."
                ),
                style::Print("\n------\n")
            )?;
        }
        self.update().await;
        Ok(self.schema.clone())
    }

    pub fn get_tool_from_tool_use(&self, value: AssistantToolUse) -> Result<Tool, ToolResult> {
        let map_err = |parse_error| ToolResult {
            tool_use_id: value.id.clone(),
            content: vec![ToolResultContentBlock::Text(format!(
                "Failed to validate tool parameters: {parse_error}. The model has either suggested tool parameters which are incompatible with the existing tools, or has suggested one or more tool that does not exist in the list of known tools."
            ))],
            status: ToolResultStatus::Error,
        };

        Ok(match value.name.as_str() {
            "fs_read" => Tool::FsRead(serde_json::from_value::<FsRead>(value.args).map_err(map_err)?),
            "fs_write" => Tool::FsWrite(serde_json::from_value::<FsWrite>(value.args).map_err(map_err)?),
            #[cfg(windows)]
            "execute_cmd" => {
                Tool::ExecuteCommand(serde_json::from_value::<ExecuteCommand>(value.args).map_err(map_err)?)
            },
            #[cfg(not(windows))]
            "execute_bash" => {
                Tool::ExecuteCommand(serde_json::from_value::<ExecuteCommand>(value.args).map_err(map_err)?)
            },
            "use_aws" => Tool::UseAws(serde_json::from_value::<UseAws>(value.args).map_err(map_err)?),
            "report_issue" => Tool::GhIssue(serde_json::from_value::<GhIssue>(value.args).map_err(map_err)?),
            "thinking" => Tool::Thinking(serde_json::from_value::<Thinking>(value.args).map_err(map_err)?),
            // Note that this name is namespaced with server_name{DELIMITER}tool_name
            name => {
                // Note: tn_map also has tools that underwent no transformation. In otherwords, if
                // it is a valid tool name, we should get a hit.
                let name = match self.tn_map.get(name) {
                    Some(name) => Ok::<&str, ToolResult>(name.as_str()),
                    None => {
                        // There are three possibilities:
                        // - The tool name supplied is valid, it's just missing the server name
                        // prefix.
                        // - The tool name supplied is valid, it's missing the server name prefix
                        // and there are more than one possible tools that fit this description.
                        // - No server has a tool with this name.
                        let candidates = self.tn_map.keys().filter(|n| n.ends_with(name)).collect::<Vec<_>>();
                        #[allow(clippy::comparison_chain)]
                        if candidates.len() == 1 {
                            Ok(candidates.first().map(|s| s.as_str()).unwrap())
                        } else if candidates.len() > 1 {
                            let mut content = candidates.iter().fold(
                                "There are multilple tools with given tool name: ".to_string(),
                                |mut acc, name| {
                                    acc.push_str(name);
                                    acc.push_str(", ");
                                    acc
                                },
                            );
                            content.push_str("specify a tool with its full name.");
                            Err(ToolResult {
                                tool_use_id: value.id.clone(),
                                content: vec![ToolResultContentBlock::Text(content)],
                                status: ToolResultStatus::Error,
                            })
                        } else {
                            Err(ToolResult {
                                tool_use_id: value.id.clone(),
                                content: vec![ToolResultContentBlock::Text(format!(
                                    "The tool, \"{name}\" is supplied with incorrect name"
                                ))],
                                status: ToolResultStatus::Error,
                            })
                        }
                    },
                }?;
                let name = self.tn_map.get(name).map_or(name, String::as_str);
                let (server_name, tool_name) = name.split_once(NAMESPACE_DELIMITER).ok_or(ToolResult {
                    tool_use_id: value.id.clone(),
                    content: vec![ToolResultContentBlock::Text(format!(
                        "The tool, \"{name}\" is supplied with incorrect name"
                    ))],
                    status: ToolResultStatus::Error,
                })?;
                let Some(client) = self.clients.get(server_name) else {
                    return Err(ToolResult {
                        tool_use_id: value.id,
                        content: vec![ToolResultContentBlock::Text(format!(
                            "The tool, \"{server_name}\" is not supported by the client"
                        ))],
                        status: ToolResultStatus::Error,
                    });
                };
                // The tool input schema has the shape of { type, properties }.
                // The field "params" expected by MCP is { name, arguments }, where name is the
                // name of the tool being invoked,
                // https://spec.modelcontextprotocol.io/specification/2024-11-05/server/tools/#calling-tools.
                // The field "arguments" is where ToolUse::args belong.
                let mut params = serde_json::Map::<String, serde_json::Value>::new();
                params.insert("name".to_owned(), serde_json::Value::String(tool_name.to_owned()));
                params.insert("arguments".to_owned(), value.args);
                let params = serde_json::Value::Object(params);
                let custom_tool = CustomTool {
                    name: tool_name.to_owned(),
                    client: client.clone(),
                    method: "tools/call".to_owned(),
                    params: Some(params),
                };
                Tool::Custom(custom_tool)
            },
        })
    }

    /// Updates tool managers various states with new information
    pub async fn update(&mut self) {
        // A hashmap of <tool name, tool spec>
        let mut tool_specs = HashMap::<String, ToolSpec>::new();
        let new_tools = {
            let mut new_tool_specs = self.new_tool_specs.lock().await;
            new_tool_specs.drain().fold(HashMap::new(), |mut acc, (k, v)| {
                acc.insert(k, v);
                acc
            })
        };
        let mut updated_servers = HashSet::<ToolOrigin>::new();
        for (server_name, (tool_name_map, specs)) in new_tools {
            let target = format!("{server_name}{NAMESPACE_DELIMITER}");
            self.tn_map.retain(|k, _| !k.starts_with(&target));
            for (k, v) in tool_name_map {
                self.tn_map.insert(k, v);
            }
            if let Some(spec) = specs.first() {
                updated_servers.insert(spec.tool_origin.clone());
            }
            for spec in specs {
                tool_specs.insert(spec.name.clone(), spec);
            }
        }
        // Caching the tool names for skim operations
        for tool_name in tool_specs.keys() {
            if !self.tn_map.contains_key(tool_name) {
                self.tn_map.insert(tool_name.clone(), tool_name.clone());
            }
        }
        // Update schema
        // As we are writing over the ensemble of tools in a given server, we will need to first
        // remove everything that it has.
        self.schema
            .retain(|_tool_name, spec| !updated_servers.contains(&spec.tool_origin));
        self.schema.extend(tool_specs);
    }

    #[allow(clippy::await_holding_lock)]
    pub async fn get_prompt(
        &self,
        name: String,
        arguments: Option<Vec<String>>,
    ) -> Result<JsonRpcResponse, GetPromptError> {
        let (server_name, prompt_name) = match name.split_once('/') {
            None => (None::<String>, Some(name.clone())),
            Some((server_name, prompt_name)) => (Some(server_name.to_string()), Some(prompt_name.to_string())),
        };
        let prompt_name = prompt_name.ok_or(GetPromptError::MissingPromptName)?;
        // We need to use a sync lock here because this lock is also used in a blocking thread,
        // necessitated by the fact that said thread is also responsible for using a sync channel,
        // which is itself necessitated by the fact that consumer of said channel is calling from a
        // sync function
        let mut prompts_wl = self
            .prompts
            .write()
            .map_err(|e| GetPromptError::Synchronization(e.to_string()))?;
        let mut maybe_bundles = prompts_wl.get(&prompt_name);
        let mut has_retried = false;
        'blk: loop {
            match (maybe_bundles, server_name.as_ref(), has_retried) {
                // If we have more than one eligible clients but no server name specified
                (Some(bundles), None, _) if bundles.len() > 1 => {
                    break 'blk Err(GetPromptError::AmbiguousPrompt(prompt_name.clone(), {
                        bundles.iter().fold("\n".to_string(), |mut acc, b| {
                            acc.push_str(&format!("- @{}/{}\n", b.server_name, prompt_name));
                            acc
                        })
                    }));
                },
                // Normal case where we have enough info to proceed
                // Note that if bundle exists, it should never be empty
                (Some(bundles), sn, _) => {
                    let bundle = if bundles.len() > 1 {
                        let Some(server_name) = sn else {
                            maybe_bundles = None;
                            continue 'blk;
                        };
                        let bundle = bundles.iter().find(|b| b.server_name == *server_name);
                        match bundle {
                            Some(bundle) => bundle,
                            None => {
                                maybe_bundles = None;
                                continue 'blk;
                            },
                        }
                    } else {
                        bundles.first().ok_or(GetPromptError::MissingPromptInfo)?
                    };
                    let server_name = bundle.server_name.clone();
                    let client = self.clients.get(&server_name).ok_or(GetPromptError::MissingClient)?;
                    // Here we lazily update the out of date cache
                    if client.is_prompts_out_of_date() {
                        let prompt_gets = client.list_prompt_gets();
                        let prompt_gets = prompt_gets
                            .read()
                            .map_err(|e| GetPromptError::Synchronization(e.to_string()))?;
                        for (prompt_name, prompt_get) in prompt_gets.iter() {
                            prompts_wl
                                .entry(prompt_name.to_string())
                                .and_modify(|bundles| {
                                    let mut is_modified = false;
                                    for bundle in &mut *bundles {
                                        let mut updated_bundle = PromptBundle {
                                            server_name: server_name.clone(),
                                            prompt_get: prompt_get.clone(),
                                        };
                                        if bundle.server_name == *server_name {
                                            std::mem::swap(bundle, &mut updated_bundle);
                                            is_modified = true;
                                            break;
                                        }
                                    }
                                    if !is_modified {
                                        bundles.push(PromptBundle {
                                            server_name: server_name.clone(),
                                            prompt_get: prompt_get.clone(),
                                        });
                                    }
                                })
                                .or_insert(vec![PromptBundle {
                                    server_name: server_name.clone(),
                                    prompt_get: prompt_get.clone(),
                                }]);
                        }
                        client.prompts_updated();
                    }

                    let PromptBundle { prompt_get, .. } = prompts_wl
                        .get(&prompt_name)
                        .and_then(|bundles| bundles.iter().find(|b| b.server_name == server_name))
                        .ok_or(GetPromptError::MissingPromptInfo)?;

                    // Here we need to convert the positional arguments into key value pair
                    // The assignment order is assumed to be the order of args as they are
                    // presented in PromptGet::arguments
                    let args = if let (Some(schema), Some(value)) = (&prompt_get.arguments, &arguments) {
                        let params = schema.iter().zip(value.iter()).fold(
                            HashMap::<String, String>::new(),
                            |mut acc, (prompt_get_arg, value)| {
                                acc.insert(prompt_get_arg.name.clone(), value.clone());
                                acc
                            },
                        );
                        Some(serde_json::json!(params))
                    } else {
                        None
                    };
                    let params = {
                        let mut params = serde_json::Map::new();
                        params.insert("name".to_string(), serde_json::Value::String(prompt_name));
                        if let Some(args) = args {
                            params.insert("arguments".to_string(), args);
                        }
                        Some(serde_json::Value::Object(params))
                    };
                    let resp = client.request("prompts/get", params).await?;
                    break 'blk Ok(resp);
                },
                // If we have no eligible clients this would mean one of the following:
                // - The prompt does not exist, OR
                // - This is the first time we have a query / our cache is out of date
                // Both of which means we would have to requery
                (None, _, false) => {
                    has_retried = true;
                    self.refresh_prompts(&mut prompts_wl)?;
                    maybe_bundles = prompts_wl.get(&prompt_name);
                    continue 'blk;
                },
                (_, _, true) => {
                    break 'blk Err(GetPromptError::PromptNotFound(prompt_name));
                },
            }
        }
    }

    pub fn refresh_prompts(&self, prompts_wl: &mut HashMap<String, Vec<PromptBundle>>) -> Result<(), GetPromptError> {
        *prompts_wl = self.clients.iter().fold(
            HashMap::<String, Vec<PromptBundle>>::new(),
            |mut acc, (server_name, client)| {
                let prompt_gets = client.list_prompt_gets();
                let Ok(prompt_gets) = prompt_gets.read() else {
                    tracing::error!("Error encountered while retrieving read lock");
                    return acc;
                };
                for (prompt_name, prompt_get) in prompt_gets.iter() {
                    acc.entry(prompt_name.to_string())
                        .and_modify(|bundles| {
                            bundles.push(PromptBundle {
                                server_name: server_name.to_owned(),
                                prompt_get: prompt_get.clone(),
                            });
                        })
                        .or_insert(vec![PromptBundle {
                            server_name: server_name.to_owned(),
                            prompt_get: prompt_get.clone(),
                        }]);
                }
                acc
            },
        );
        Ok(())
    }

    pub async fn pending_clients(&self) -> Vec<String> {
        self.pending_clients.read().await.iter().cloned().collect::<Vec<_>>()
    }
}

#[inline]
fn process_tool_specs(
    conversation_id: &str,
    server_name: &str,
    specs: &mut Vec<ToolSpec>,
    tn_map: &mut HashMap<String, String>,
    regex: &Regex,
    telemetry: &TelemetryThread,
) -> eyre::Result<()> {
    // Each mcp server might have multiple tools.
    // To avoid naming conflicts we are going to namespace it.
    // This would also help us locate which mcp server to call the tool from.
    let mut out_of_spec_tool_names = Vec::<OutOfSpecName>::new();
    let mut hasher = DefaultHasher::new();
    let number_of_tools = specs.len();
    // Sanitize tool names to ensure they comply with the naming requirements:
    // 1. If the name already matches the regex pattern and doesn't contain the namespace delimiter, use
    //    it as is
    // 2. Otherwise, remove invalid characters and handle special cases:
    //    - Remove namespace delimiters
    //    - Ensure the name starts with an alphabetic character
    //    - Generate a hash-based name if the sanitized result is empty
    // This ensures all tool names are valid identifiers that can be safely used in the system
    // If after all of the aforementioned modification the combined tool
    // name we have exceeds a length of 64, we surface it as an error
    for spec in specs.iter_mut() {
        let sn = if !regex.is_match(&spec.name) {
            let mut sn = sanitize_name(spec.name.clone(), regex, &mut hasher);
            while tn_map.contains_key(&sn) {
                sn.push('1');
            }
            sn
        } else {
            spec.name.clone()
        };
        let full_name = format!("{}{}{}", server_name, NAMESPACE_DELIMITER, sn);
        if full_name.len() > 64 {
            out_of_spec_tool_names.push(OutOfSpecName::TooLong(spec.name.clone()));
            continue;
        } else if spec.description.is_empty() {
            out_of_spec_tool_names.push(OutOfSpecName::EmptyDescription(spec.name.clone()));
            continue;
        }
        if sn != spec.name {
            tn_map.insert(
                full_name.clone(),
                format!("{}{}{}", server_name, NAMESPACE_DELIMITER, spec.name),
            );
        }
        spec.name = full_name;
        spec.tool_origin = ToolOrigin::McpServer(server_name.to_string());
    }
    // Native origin is the default, and since this function never reads native tools, if we still
    // have it, that would indicate a tool that should not be included.
    specs.retain(|spec| !matches!(spec.tool_origin, ToolOrigin::Native));
    // Send server load success metric datum
    let conversation_id = conversation_id.to_string();
    let _ = telemetry.send_mcp_server_init(conversation_id, None, number_of_tools);
    // Tool name translation. This is beyond of the scope of what is
    // considered a "server load". Reasoning being:
    // - Failures here are not related to server load
    // - There is not a whole lot we can do with this data
    if !out_of_spec_tool_names.is_empty() {
        Err(eyre::eyre!(out_of_spec_tool_names.iter().fold(
            String::from(
                "The following tools are out of spec. They will be excluded from the list of available tools:\n",
            ),
            |mut acc, name| {
                let (tool_name, msg) = match name {
                    OutOfSpecName::TooLong(tool_name) => (
                        tool_name.as_str(),
                        "tool name exceeds max length of 64 when combined with server name",
                    ),
                    OutOfSpecName::IllegalChar(tool_name) => (
                        tool_name.as_str(),
                        "tool name must be compliant with ^[a-zA-Z][a-zA-Z0-9_]*$",
                    ),
                    OutOfSpecName::EmptyDescription(tool_name) => {
                        (tool_name.as_str(), "tool schema contains empty description")
                    },
                };
                acc.push_str(format!(" - {} ({})\n", tool_name, msg).as_str());
                acc
            },
        )))
        // TODO: if no tools are valid, we need to offload the server
        // from the fleet (i.e. kill the server)
    } else if !tn_map.is_empty() {
        Err(eyre::eyre!(tn_map.iter().fold(
            String::from("The following tool names are changed:\n"),
            |mut acc, (k, v)| {
                acc.push_str(format!(" - {} -> {}\n", v, k).as_str());
                acc
            },
        )))
    } else {
        Ok(())
    }
}

fn sanitize_name(orig: String, regex: &regex::Regex, hasher: &mut impl Hasher) -> String {
    if regex.is_match(&orig) && !orig.contains(NAMESPACE_DELIMITER) {
        return orig;
    }
    let sanitized: String = orig
        .chars()
        .filter(|c| c.is_ascii_alphabetic() || c.is_ascii_digit() || *c == '_')
        .collect::<String>()
        .replace(NAMESPACE_DELIMITER, "");
    if sanitized.is_empty() {
        hasher.write(orig.as_bytes());
        let hash = format!("{:03}", hasher.finish() % 1000);
        return format!("a{}", hash);
    }
    match sanitized.chars().next() {
        Some(c) if c.is_ascii_alphabetic() => sanitized,
        Some(_) => {
            format!("a{}", sanitized)
        },
        None => {
            hasher.write(orig.as_bytes());
            format!("a{}", hasher.finish())
        },
    }
}

fn queue_success_message(name: &str, time_taken: &str, output: &mut impl Write) -> eyre::Result<()> {
    Ok(queue!(
        output,
        style::SetForegroundColor(style::Color::Green),
        style::Print("✓ "),
        style::SetForegroundColor(style::Color::Blue),
        style::Print(name),
        style::ResetColor,
        style::Print(" loaded in "),
        style::SetForegroundColor(style::Color::Yellow),
        style::Print(format!("{time_taken} s\n")),
        style::ResetColor,
    )?)
}

fn queue_init_message(
    spinner_logo_idx: usize,
    complete: usize,
    failed: usize,
    total: usize,
    output: &mut impl Write,
) -> eyre::Result<()> {
    if total == complete {
        queue!(
            output,
            style::SetForegroundColor(style::Color::Green),
            style::Print("✓"),
            style::ResetColor,
        )?;
    } else if total == complete + failed {
        queue!(
            output,
            style::SetForegroundColor(style::Color::Red),
            style::Print("✗"),
            style::ResetColor,
        )?;
    } else {
        queue!(output, style::Print(SPINNER_CHARS[spinner_logo_idx]))?;
    }
    queue!(
        output,
        style::SetForegroundColor(style::Color::Blue),
        style::Print(format!(" {}", complete)),
        style::ResetColor,
        style::Print(" of "),
        style::SetForegroundColor(style::Color::Blue),
        style::Print(format!("{} ", total)),
        style::ResetColor,
        style::Print("mcp servers initialized."),
    )?;
    if total > complete + failed {
        queue!(
            output,
            style::SetForegroundColor(style::Color::Blue),
            style::Print(" ctrl-c "),
            style::ResetColor,
            style::Print("to start chatting now")
        )?;
    }
    Ok(queue!(output, style::Print("\n"))?)
}

fn queue_failure_message(
    name: &str,
    fail_load_msg: &eyre::Report,
    time: &str,
    output: &mut impl Write,
) -> eyre::Result<()> {
    use crate::util::CHAT_BINARY_NAME;
    Ok(queue!(
        output,
        style::SetForegroundColor(style::Color::Red),
        style::Print("✗ "),
        style::SetForegroundColor(style::Color::Blue),
        style::Print(name),
        style::ResetColor,
        style::Print(" has failed to load after"),
        style::SetForegroundColor(style::Color::Yellow),
        style::Print(format!(" {time} s")),
        style::ResetColor,
        style::Print("\n - "),
        style::Print(fail_load_msg),
        style::Print("\n"),
        style::Print(format!(
            " - run with Q_LOG_LEVEL=trace and see $TMPDIR/{CHAT_BINARY_NAME} for detail\n"
        )),
        style::ResetColor,
    )?)
}

fn queue_warn_message(name: &str, msg: &eyre::Report, time: &str, output: &mut impl Write) -> eyre::Result<()> {
    Ok(queue!(
        output,
        style::SetForegroundColor(style::Color::Yellow),
        style::Print("⚠ "),
        style::SetForegroundColor(style::Color::Blue),
        style::Print(name),
        style::ResetColor,
        style::Print(" has loaded in"),
        style::SetForegroundColor(style::Color::Yellow),
        style::Print(format!(" {time} s")),
        style::ResetColor,
        style::Print(" with the following warning:\n"),
        style::Print(msg),
        style::ResetColor,
    )?)
}

fn queue_disabled_message(name: &str, output: &mut impl Write) -> eyre::Result<()> {
    Ok(queue!(
        output,
        style::SetForegroundColor(style::Color::DarkGrey),
        style::Print("○ "),
        style::SetForegroundColor(style::Color::Blue),
        style::Print(name),
        style::ResetColor,
        style::Print(" is disabled\n"),
        style::ResetColor,
    )?)
}

fn queue_incomplete_load_message(
    complete: usize,
    total: usize,
    msg: &eyre::Report,
    output: &mut impl Write,
) -> eyre::Result<()> {
    Ok(queue!(
        output,
        style::SetForegroundColor(style::Color::Yellow),
        style::Print("⚠"),
        style::SetForegroundColor(style::Color::Blue),
        style::Print(format!(" {}", complete)),
        style::ResetColor,
        style::Print(" of "),
        style::SetForegroundColor(style::Color::Blue),
        style::Print(format!("{} ", total)),
        style::ResetColor,
        style::Print("mcp servers initialized."),
        style::ResetColor,
        // We expect the message start with a newline
        style::Print(" Servers still loading:"),
        style::Print(msg),
        style::ResetColor,
    )?)
}

#[cfg(test)]
mod tests {
    use super::*;

    #[test]
    fn test_sanitize_server_name() {
        let regex = regex::Regex::new(VALID_TOOL_NAME).unwrap();
        let mut hasher = DefaultHasher::new();
        let orig_name = "@awslabs.cdk-mcp-server";
        let sanitized_server_name = sanitize_name(orig_name.to_string(), &regex, &mut hasher);
        assert_eq!(sanitized_server_name, "awslabscdkmcpserver");

        let orig_name = "good_name";
        let sanitized_good_name = sanitize_name(orig_name.to_string(), &regex, &mut hasher);
        assert_eq!(sanitized_good_name, orig_name);

        let all_bad_name = "@@@@@";
        let sanitized_all_bad_name = sanitize_name(all_bad_name.to_string(), &regex, &mut hasher);
        assert!(regex.is_match(&sanitized_all_bad_name));

        let with_delim = format!("a{}b{}c", NAMESPACE_DELIMITER, NAMESPACE_DELIMITER);
        let sanitized = sanitize_name(with_delim, &regex, &mut hasher);
        assert_eq!(sanitized, "abc");
    }
}<|MERGE_RESOLUTION|>--- conflicted
+++ resolved
@@ -260,27 +260,7 @@
         let conversation_id = self.conversation_id.ok_or(eyre::eyre!("Missing conversation id"))?;
         let regex = regex::Regex::new(VALID_TOOL_NAME)?;
         let mut hasher = DefaultHasher::new();
-<<<<<<< HEAD
         let pre_initialized = mcp_servers
-=======
-        let is_interactive = self.is_interactive;
-
-        // Separate enabled and disabled servers
-        let (enabled_servers, disabled_servers): (Vec<_>, Vec<_>) = mcp_servers
-            .into_iter()
-            .partition(|(_, server_config)| !server_config.disabled);
-
-        // Prepare disabled servers for display
-        let disabled_servers_display: Vec<String> = disabled_servers
-            .iter()
-            .map(|(server_name, _)| {
-                let snaked_cased_name = server_name.to_case(convert_case::Case::Snake);
-                sanitize_name(snaked_cased_name, &regex, &mut hasher)
-            })
-            .collect();
-
-        let pre_initialized = enabled_servers
->>>>>>> a1adeaf5
             .into_iter()
             .map(|(server_name, server_config)| {
                 let snaked_cased_name = server_name.to_case(convert_case::Case::Snake);
@@ -300,13 +280,7 @@
         // Spawn a task for displaying the mcp loading statuses.
         // This is only necessary when we are in interactive mode AND there are servers to load.
         // Otherwise we do not need to be spawning this.
-<<<<<<< HEAD
         let (_loading_display_task, loading_status_sender) = if total > 0 {
-=======
-        let (_loading_display_task, loading_status_sender) = if is_interactive
-            && (total > 0 || !disabled_servers_display.is_empty())
-        {
->>>>>>> a1adeaf5
             let (tx, mut rx) = tokio::sync::mpsc::channel::<LoadingMsg>(50);
             let disabled_servers_display_clone = disabled_servers_display.clone();
             (
