--- conflicted
+++ resolved
@@ -172,18 +172,10 @@
         match self {
             FsWrite::Create { path, .. } => {
                 let file_text = self.canonical_create_command_text();
-<<<<<<< HEAD
                 let relative_path = format_path(cwd, path);
                 let prev = if ctx.fs.exists(path) {
                     let file = ctx.fs.read_to_string_sync(path)?;
                     stylize_output_if_able(ctx, path, &file)
-=======
-                let path = sanitize_path_tool_arg(ctx, path);
-                let relative_path = format_path(cwd, &path);
-                let prev = if ctx.fs().exists(&path) {
-                    let file = ctx.fs().read_to_string_sync(&path)?;
-                    stylize_output_if_able(ctx, &path, &file)
->>>>>>> a1adeaf5
                 } else {
                     Default::default()
                 };
@@ -196,14 +188,8 @@
                 insert_line,
                 new_str,
             } => {
-<<<<<<< HEAD
                 let relative_path = format_path(cwd, path);
                 let file = ctx.fs.read_to_string_sync(&relative_path)?;
-=======
-                let path = sanitize_path_tool_arg(ctx, path);
-                let relative_path = format_path(cwd, &path);
-                let file = ctx.fs().read_to_string_sync(&path)?;
->>>>>>> a1adeaf5
 
                 // Diff the old with the new by adding extra context around the line being inserted
                 // at.
@@ -221,14 +207,8 @@
                 Ok(())
             },
             FsWrite::StrReplace { path, old_str, new_str } => {
-<<<<<<< HEAD
                 let relative_path = format_path(cwd, path);
                 let file = ctx.fs.read_to_string_sync(&relative_path)?;
-=======
-                let path = sanitize_path_tool_arg(ctx, path);
-                let relative_path = format_path(cwd, &path);
-                let file = ctx.fs().read_to_string_sync(&path)?;
->>>>>>> a1adeaf5
                 let (start_line, _) = match line_number_at(&file, old_str) {
                     Some((start_line, end_line)) => (start_line, end_line),
                     _ => (0, 0),
@@ -240,14 +220,8 @@
                 Ok(())
             },
             FsWrite::Append { path, new_str } => {
-<<<<<<< HEAD
                 let relative_path = format_path(cwd, path);
                 let start_line = ctx.fs.read_to_string_sync(&relative_path)?.lines().count() + 1;
-=======
-                let path = sanitize_path_tool_arg(ctx, path);
-                let relative_path = format_path(cwd, &path);
-                let start_line = ctx.fs().read_to_string_sync(&path)?.lines().count() + 1;
->>>>>>> a1adeaf5
                 let file = stylize_output_if_able(ctx, &relative_path, new_str);
                 print_diff(output, &Default::default(), &file, start_line)?;
                 Ok(())
@@ -333,20 +307,8 @@
     if !content.ends_with_newline() {
         content.push('\n');
     }
-<<<<<<< HEAD
     ctx.fs.write(path.as_ref(), content).await?;
     Ok(())
-=======
-
-    // Try to write the file and provide better error context
-    match ctx.fs().write(path_ref, content).await {
-        Ok(_) => Ok(()),
-        Err(e) => {
-            tracing::error!("Failed to write to file {:?}: {}", path_ref, e);
-            Err(eyre::eyre!("Failed to write to file {:?}: {}", path_ref, e))
-        },
-    }
->>>>>>> a1adeaf5
 }
 
 /// Returns a prefix/suffix pair before and after the content dictated by `[start_line, end_line]`
