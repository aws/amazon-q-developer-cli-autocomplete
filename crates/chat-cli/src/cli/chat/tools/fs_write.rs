use std::io::Write;
use std::path::Path;
use std::sync::LazyLock;

use crossterm::queue;
use crossterm::style::{
    self,
    Color,
};
use eyre::{
    ContextCompat as _,
    Result,
    bail,
    eyre,
};
use serde::Deserialize;
use similar::DiffableStr;
use syntect::easy::HighlightLines;
use syntect::highlighting::ThemeSet;
use syntect::parsing::SyntaxSet;
use syntect::util::{
    LinesWithEndings,
    as_24_bit_terminal_escaped,
};
use tracing::{
    error,
    warn,
};

use super::{
    InvokeOutput,
    format_path,
    sanitize_path_tool_arg,
    supports_truecolor,
};
use crate::os::Os;

static SYNTAX_SET: LazyLock<SyntaxSet> = LazyLock::new(SyntaxSet::load_defaults_newlines);
static THEME_SET: LazyLock<ThemeSet> = LazyLock::new(ThemeSet::load_defaults);

#[derive(Debug, Clone, Deserialize)]
#[serde(tag = "command")]
pub enum FsWrite {
    /// The tool spec should only require `file_text`, but the model sometimes doesn't want to
    /// provide it. Thus, including `new_str` as a fallback check, if it's available.
    #[serde(rename = "create")]
    Create {
        path: String,
        file_text: Option<String>,
        new_str: Option<String>,
    },
    #[serde(rename = "str_replace")]
    StrReplace {
        path: String,
        old_str: String,
        new_str: String,
    },
    #[serde(rename = "insert")]
    Insert {
        path: String,
        insert_line: usize,
        new_str: String,
    },
    #[serde(rename = "append")]
    Append { path: String, new_str: String },
}

impl FsWrite {
    pub async fn invoke(&self, os: &Os, output: &mut impl Write) -> Result<InvokeOutput> {
        let cwd = os.env.current_dir()?;
        match self {
            FsWrite::Create { path, .. } => {
                let file_text = self.canonical_create_command_text();
                let path = sanitize_path_tool_arg(os, path);
                if let Some(parent) = path.parent() {
                    os.fs.create_dir_all(parent).await?;
                }

                let invoke_description = if os.fs.exists(&path) {
                    "Replacing: "
                } else {
                    "Creating: "
                };
                queue!(
                    output,
                    style::Print(invoke_description),
                    style::SetForegroundColor(Color::Green),
                    style::Print(format_path(cwd, &path)),
                    style::ResetColor,
                    style::Print("\n"),
                )?;

                write_to_file(os, path, file_text).await?;
                Ok(Default::default())
            },
            FsWrite::StrReplace { path, old_str, new_str } => {
                let path = sanitize_path_tool_arg(os, path);
                let file = os.fs.read_to_string(&path).await?;
                let matches = file.match_indices(old_str).collect::<Vec<_>>();
                queue!(
                    output,
                    style::Print("Updating: "),
                    style::SetForegroundColor(Color::Green),
                    style::Print(format_path(cwd, &path)),
                    style::ResetColor,
                    style::Print("\n"),
                )?;
                match matches.len() {
                    0 => Err(eyre!("no occurrences of \"{old_str}\" were found")),
                    1 => {
                        let file = file.replacen(old_str, new_str, 1);
                        os.fs.write(path, file).await?;
                        Ok(Default::default())
                    },
                    x => Err(eyre!("{x} occurrences of old_str were found when only 1 is expected")),
                }
            },
            FsWrite::Insert {
                path,
                insert_line,
                new_str,
            } => {
                let path = sanitize_path_tool_arg(os, path);
                let mut file = os.fs.read_to_string(&path).await?;
                queue!(
                    output,
                    style::Print("Updating: "),
                    style::SetForegroundColor(Color::Green),
                    style::Print(format_path(cwd, &path)),
                    style::ResetColor,
                    style::Print("\n"),
                )?;

                // Get the index of the start of the line to insert at.
                let num_lines = file.lines().enumerate().map(|(i, _)| i + 1).last().unwrap_or(1);
                let insert_line = insert_line.clamp(&0, &num_lines);
                let mut i = 0;
                for _ in 0..*insert_line {
                    let line_len = &file[i..].find("\n").map_or(file[i..].len(), |i| i + 1);
                    i += line_len;
                }
                file.insert_str(i, new_str);
                write_to_file(os, &path, file).await?;
                Ok(Default::default())
            },
            FsWrite::Append { path, new_str } => {
                let path = sanitize_path_tool_arg(os, path);

                queue!(
                    output,
                    style::Print("Appending to: "),
                    style::SetForegroundColor(Color::Green),
                    style::Print(format_path(cwd, &path)),
                    style::ResetColor,
                    style::Print("\n"),
                )?;

                let mut file = os.fs.read_to_string(&path).await?;
                if !file.ends_with_newline() {
                    file.push('\n');
                }
                file.push_str(new_str);
                write_to_file(os, path, file).await?;
                Ok(Default::default())
            },
        }
    }

    pub fn queue_description(&self, os: &Os, output: &mut impl Write) -> Result<()> {
        let cwd = os.env.current_dir()?;
        self.print_relative_path(os, output)?;
        match self {
            FsWrite::Create { path, .. } => {
                let file_text = self.canonical_create_command_text();
<<<<<<< HEAD
                let relative_path = format_path(cwd, path);
                let prev = if os.fs.exists(path) {
                    let file = os.fs.read_to_string_sync(path)?;
                    stylize_output_if_able(os, path, &file)
=======
                let path = sanitize_path_tool_arg(ctx, path);
                let relative_path = format_path(cwd, &path);
                let prev = if ctx.fs.exists(&path) {
                    let file = ctx.fs.read_to_string_sync(&path)?;
                    stylize_output_if_able(ctx, &path, &file)
>>>>>>> 2732fbf4
                } else {
                    Default::default()
                };
                let new = stylize_output_if_able(os, &relative_path, &file_text);
                print_diff(output, &prev, &new, 1)?;
                Ok(())
            },
            FsWrite::Insert {
                path,
                insert_line,
                new_str,
            } => {
<<<<<<< HEAD
                let relative_path = format_path(cwd, path);
                let file = os.fs.read_to_string_sync(&relative_path)?;
=======
                let path = sanitize_path_tool_arg(ctx, path);
                let relative_path = format_path(cwd, &path);
                let file = ctx.fs.read_to_string_sync(&path)?;
>>>>>>> 2732fbf4

                // Diff the old with the new by adding extra context around the line being inserted
                // at.
                let (prefix, start_line, suffix, _) = get_lines_with_context(&file, *insert_line, *insert_line, 3);
                let insert_line_content = LinesWithEndings::from(&file)
                    // don't include any content if insert_line is 0
                    .nth(insert_line.checked_sub(1).unwrap_or(usize::MAX))
                    .unwrap_or_default();
                let old = [prefix, insert_line_content, suffix].join("");
                let new = [prefix, insert_line_content, new_str, suffix].join("");

                let old = stylize_output_if_able(os, &relative_path, &old);
                let new = stylize_output_if_able(os, &relative_path, &new);
                print_diff(output, &old, &new, start_line)?;
                Ok(())
            },
            FsWrite::StrReplace { path, old_str, new_str } => {
<<<<<<< HEAD
                let relative_path = format_path(cwd, path);
                let file = os.fs.read_to_string_sync(&relative_path)?;
=======
                let path = sanitize_path_tool_arg(ctx, path);
                let relative_path = format_path(cwd, &path);
                let file = ctx.fs.read_to_string_sync(&path)?;
>>>>>>> 2732fbf4
                let (start_line, _) = match line_number_at(&file, old_str) {
                    Some((start_line, end_line)) => (start_line, end_line),
                    _ => (0, 0),
                };
                let old_str = stylize_output_if_able(os, &relative_path, old_str);
                let new_str = stylize_output_if_able(os, &relative_path, new_str);
                print_diff(output, &old_str, &new_str, start_line)?;

                Ok(())
            },
            FsWrite::Append { path, new_str } => {
<<<<<<< HEAD
                let relative_path = format_path(cwd, path);
                let start_line = os.fs.read_to_string_sync(&relative_path)?.lines().count() + 1;
                let file = stylize_output_if_able(os, &relative_path, new_str);
=======
                let path = sanitize_path_tool_arg(ctx, path);
                let relative_path = format_path(cwd, &path);
                let start_line = ctx.fs.read_to_string_sync(&path)?.lines().count() + 1;
                let file = stylize_output_if_able(ctx, &relative_path, new_str);
>>>>>>> 2732fbf4
                print_diff(output, &Default::default(), &file, start_line)?;
                Ok(())
            },
        }
    }

    pub async fn validate(&mut self, os: &Os) -> Result<()> {
        match self {
            FsWrite::Create { path, .. } => {
                if path.is_empty() {
                    bail!("Path must not be empty")
                };
            },
            FsWrite::StrReplace { path, .. } | FsWrite::Insert { path, .. } => {
                let path = sanitize_path_tool_arg(os, path);
                if !path.exists() {
                    bail!("The provided path must exist in order to replace or insert contents into it")
                }
            },
            FsWrite::Append { path, new_str } => {
                if path.is_empty() {
                    bail!("Path must not be empty")
                };
                if new_str.is_empty() {
                    bail!("Content to append must not be empty")
                };
            },
        }

        Ok(())
    }

    fn print_relative_path(&self, os: &Os, output: &mut impl Write) -> Result<()> {
        let cwd = os.env.current_dir()?;
        let path = match self {
            FsWrite::Create { path, .. } => path,
            FsWrite::StrReplace { path, .. } => path,
            FsWrite::Insert { path, .. } => path,
            FsWrite::Append { path, .. } => path,
        };
        // Sanitize the path to handle tilde expansion
        let path = sanitize_path_tool_arg(os, path);
        let relative_path = format_path(cwd, &path);
        queue!(
            output,
            style::Print("Path: "),
            style::SetForegroundColor(Color::Green),
            style::Print(&relative_path),
            style::ResetColor,
            style::Print("\n\n"),
        )?;
        Ok(())
    }

    /// Returns the text to use for the [FsWrite::Create] command. This is required since we can't
    /// rely on the model always providing `file_text`.
    fn canonical_create_command_text(&self) -> String {
        match self {
            FsWrite::Create { file_text, new_str, .. } => match (file_text, new_str) {
                (Some(file_text), _) => file_text.clone(),
                (None, Some(new_str)) => {
                    warn!("required field `file_text` is missing, using the provided `new_str` instead");
                    new_str.clone()
                },
                _ => {
                    warn!("no content provided for the create command");
                    String::new()
                },
            },
            _ => String::new(),
        }
    }
}

/// Writes `content` to `path`, adding a newline if necessary.
async fn write_to_file(os: &Os, path: impl AsRef<Path>, mut content: String) -> Result<()> {
    let path_ref = path.as_ref();

    // Log the path being written to
    tracing::debug!("Writing to file: {:?}", path_ref);

    if !content.ends_with_newline() {
        content.push('\n');
    }
    os.fs.write(path.as_ref(), content).await?;
    Ok(())
}

/// Returns a prefix/suffix pair before and after the content dictated by `[start_line, end_line]`
/// within `content`. The updated start and end lines containing the original context along with
/// the suffix and prefix are returned.
///
/// Params:
/// - `start_line` - 1-indexed starting line of the content.
/// - `end_line` - 1-indexed ending line of the content.
/// - `context_lines` - number of lines to include before the start and end.
///
/// Returns `(prefix, new_start_line, suffix, new_end_line)`
fn get_lines_with_context(
    content: &str,
    start_line: usize,
    end_line: usize,
    context_lines: usize,
) -> (&str, usize, &str, usize) {
    let line_count = content.lines().count();
    // We want to support end_line being 0, in which case we should be able to set the first line
    // as the suffix.
    let zero_check_inc = if end_line == 0 { 0 } else { 1 };

    // Convert to 0-indexing.
    let (start_line, end_line) = (
        start_line.saturating_sub(1).clamp(0, line_count - 1),
        end_line.saturating_sub(1).clamp(0, line_count - 1),
    );
    let new_start_line = 0.max(start_line.saturating_sub(context_lines));
    let new_end_line = (line_count - 1).min(end_line + context_lines);

    // Build prefix
    let mut prefix_start = 0;
    for line in LinesWithEndings::from(content).take(new_start_line) {
        prefix_start += line.len();
    }
    let mut prefix_end = prefix_start;
    for line in LinesWithEndings::from(&content[prefix_start..]).take(start_line - new_start_line) {
        prefix_end += line.len();
    }

    // Build suffix
    let mut suffix_start = 0;
    for line in LinesWithEndings::from(content).take(end_line + zero_check_inc) {
        suffix_start += line.len();
    }
    let mut suffix_end = suffix_start;
    for line in LinesWithEndings::from(&content[suffix_start..]).take(new_end_line - end_line) {
        suffix_end += line.len();
    }

    (
        &content[prefix_start..prefix_end],
        new_start_line + 1,
        &content[suffix_start..suffix_end],
        new_end_line + zero_check_inc,
    )
}

/// Prints a git-diff style comparison between `old_str` and `new_str`.
/// - `start_line` - 1-indexed line number that `old_str` and `new_str` start at.
fn print_diff(
    output: &mut impl Write,
    old_str: &StylizedFile,
    new_str: &StylizedFile,
    start_line: usize,
) -> Result<()> {
    let diff = similar::TextDiff::from_lines(&old_str.content, &new_str.content);

    // First, get the gutter width required for both the old and new lines.
    let (mut max_old_i, mut max_new_i) = (1, 1);
    for change in diff.iter_all_changes() {
        if let Some(i) = change.old_index() {
            max_old_i = i + start_line;
        }
        if let Some(i) = change.new_index() {
            max_new_i = i + start_line;
        }
    }
    let old_line_num_width = terminal_width_required_for_line_count(max_old_i);
    let new_line_num_width = terminal_width_required_for_line_count(max_new_i);

    // Now, print
    fn fmt_index(i: Option<usize>, start_line: usize) -> String {
        match i {
            Some(i) => (i + start_line).to_string(),
            _ => " ".to_string(),
        }
    }
    for change in diff.iter_all_changes() {
        // Define the colors per line.
        let (text_color, gutter_bg_color, line_bg_color) = match (change.tag(), new_str.truecolor) {
            (similar::ChangeTag::Equal, true) => (style::Color::Reset, new_str.gutter_bg, new_str.line_bg),
            (similar::ChangeTag::Delete, true) => (
                style::Color::Reset,
                style::Color::Rgb { r: 79, g: 40, b: 40 },
                style::Color::Rgb { r: 36, g: 25, b: 28 },
            ),
            (similar::ChangeTag::Insert, true) => (
                style::Color::Reset,
                style::Color::Rgb { r: 40, g: 67, b: 43 },
                style::Color::Rgb { r: 24, g: 38, b: 30 },
            ),
            (similar::ChangeTag::Equal, false) => (style::Color::Reset, new_str.gutter_bg, new_str.line_bg),
            (similar::ChangeTag::Delete, false) => (style::Color::Red, new_str.gutter_bg, new_str.line_bg),
            (similar::ChangeTag::Insert, false) => (style::Color::Green, new_str.gutter_bg, new_str.line_bg),
        };
        // Define the change tag character to print, if any.
        let sign = match change.tag() {
            similar::ChangeTag::Equal => " ",
            similar::ChangeTag::Delete => "-",
            similar::ChangeTag::Insert => "+",
        };

        let old_i_str = fmt_index(change.old_index(), start_line);
        let new_i_str = fmt_index(change.new_index(), start_line);

        // Print the gutter and line numbers.
        queue!(output, style::SetBackgroundColor(gutter_bg_color))?;
        queue!(
            output,
            style::SetForegroundColor(text_color),
            style::Print(sign),
            style::Print(" ")
        )?;
        queue!(
            output,
            style::Print(format!(
                "{:>old_line_num_width$}",
                old_i_str,
                old_line_num_width = old_line_num_width
            ))
        )?;
        if sign == " " {
            queue!(output, style::Print(", "))?;
        } else {
            queue!(output, style::Print("  "))?;
        }
        queue!(
            output,
            style::Print(format!(
                "{:>new_line_num_width$}",
                new_i_str,
                new_line_num_width = new_line_num_width
            ))
        )?;
        // Print the line.
        queue!(
            output,
            style::SetForegroundColor(style::Color::Reset),
            style::Print(":"),
            style::SetForegroundColor(text_color),
            style::SetBackgroundColor(line_bg_color),
            style::Print(" "),
            style::Print(change),
            style::ResetColor,
        )?;
    }
    queue!(
        output,
        crossterm::terminal::Clear(crossterm::terminal::ClearType::UntilNewLine),
        style::Print("\n"),
    )?;

    Ok(())
}

/// Returns a 1-indexed line number range of the start and end of `needle` inside `file`.
fn line_number_at(file: impl AsRef<str>, needle: impl AsRef<str>) -> Option<(usize, usize)> {
    let file = file.as_ref();
    let needle = needle.as_ref();
    if let Some((i, _)) = file.match_indices(needle).next() {
        let start = file[..i].matches("\n").count();
        let end = needle.matches("\n").count();
        Some((start + 1, start + end + 1))
    } else {
        None
    }
}

/// Returns the number of terminal cells required for displaying line numbers. This is used to
/// determine how many characters the gutter should allocate when displaying line numbers for a
/// text file.
///
/// For example, `10` and `99` both take 2 cells, whereas `100` and `999` take 3.
fn terminal_width_required_for_line_count(line_count: usize) -> usize {
    line_count.to_string().chars().count()
}

fn stylize_output_if_able(os: &Os, path: impl AsRef<Path>, file_text: &str) -> StylizedFile {
    if supports_truecolor(os) {
        match stylized_file(path, file_text) {
            Ok(s) => return s,
            Err(err) => {
                error!(?err, "unable to syntax highlight the output");
            },
        }
    }
    StylizedFile {
        truecolor: false,
        content: file_text.to_string(),
        gutter_bg: style::Color::Reset,
        line_bg: style::Color::Reset,
    }
}

/// Represents a [String] that is potentially stylized with truecolor escape codes.
#[derive(Debug)]
struct StylizedFile {
    /// Whether or not the file is stylized with 24bit color.
    truecolor: bool,
    /// File content. If [Self::truecolor] is true, then it has escape codes for styling with 24bit
    /// color.
    content: String,
    /// Background color for the gutter.
    gutter_bg: style::Color,
    /// Background color for the line content.
    line_bg: style::Color,
}

impl Default for StylizedFile {
    fn default() -> Self {
        Self {
            truecolor: false,
            content: Default::default(),
            gutter_bg: style::Color::Reset,
            line_bg: style::Color::Reset,
        }
    }
}

/// Returns a 24bit terminal escaped syntax-highlighted [String] of the file pointed to by `path`,
/// if able.
fn stylized_file(path: impl AsRef<Path>, file_text: impl AsRef<str>) -> Result<StylizedFile> {
    let ps = &*SYNTAX_SET;
    let ts = &*THEME_SET;

    let extension = path
        .as_ref()
        .extension()
        .wrap_err("missing extension")?
        .to_str()
        .wrap_err("not utf8")?;

    let syntax = ps
        .find_syntax_by_extension(extension)
        .wrap_err_with(|| format!("missing extension: {}", extension))?;

    let theme = &ts.themes["base16-ocean.dark"];
    let mut highlighter = HighlightLines::new(syntax, theme);
    let file_text = file_text.as_ref().lines();
    let mut file = String::new();
    for line in file_text {
        let mut ranges = Vec::new();
        ranges.append(&mut highlighter.highlight_line(line, ps)?);
        let mut escaped_line = as_24_bit_terminal_escaped(&ranges[..], false);
        escaped_line.push_str(&format!(
            "{}\n",
            crossterm::terminal::Clear(crossterm::terminal::ClearType::UntilNewLine),
        ));
        file.push_str(&escaped_line);
    }

    let (line_bg, gutter_bg) = match (theme.settings.background, theme.settings.gutter) {
        (Some(line_bg), Some(gutter_bg)) => (line_bg, gutter_bg),
        (Some(line_bg), None) => (line_bg, line_bg),
        _ => bail!("missing theme"),
    };
    Ok(StylizedFile {
        truecolor: true,
        content: file,
        gutter_bg: syntect_to_crossterm_color(gutter_bg),
        line_bg: syntect_to_crossterm_color(line_bg),
    })
}

fn syntect_to_crossterm_color(syntect: syntect::highlighting::Color) -> style::Color {
    style::Color::Rgb {
        r: syntect.r,
        g: syntect.g,
        b: syntect.b,
    }
}

#[cfg(test)]
mod tests {
    use super::*;
    use crate::cli::chat::util::test::{
        TEST_FILE_CONTENTS,
        TEST_FILE_PATH,
        setup_test_directory,
    };

    #[test]
    fn test_fs_write_deserialize() {
        let path = "/my-file";
        let file_text = "hello world";

        // create
        let v = serde_json::json!({
            "path": path,
            "command": "create",
            "file_text": file_text
        });
        let fw = serde_json::from_value::<FsWrite>(v).unwrap();
        assert!(matches!(fw, FsWrite::Create { .. }));

        // str_replace
        let v = serde_json::json!({
            "path": path,
            "command": "str_replace",
            "old_str": "prev string",
            "new_str": "new string",
        });
        let fw = serde_json::from_value::<FsWrite>(v).unwrap();
        assert!(matches!(fw, FsWrite::StrReplace { .. }));

        // insert
        let v = serde_json::json!({
            "path": path,
            "command": "insert",
            "insert_line": 3,
            "new_str": "new string",
        });
        let fw = serde_json::from_value::<FsWrite>(v).unwrap();
        assert!(matches!(fw, FsWrite::Insert { .. }));

        // append
        let v = serde_json::json!({
            "path": path,
            "command": "append",
            "new_str": "appended content",
        });
        let fw = serde_json::from_value::<FsWrite>(v).unwrap();
        assert!(matches!(fw, FsWrite::Append { .. }));
    }

    #[tokio::test]
    async fn test_fs_write_tool_create() {
        let os = setup_test_directory().await;
        let mut stdout = std::io::stdout();

        let file_text = "Hello, world!";
        let v = serde_json::json!({
            "path": "/my-file",
            "command": "create",
            "file_text": file_text
        });
        serde_json::from_value::<FsWrite>(v)
            .unwrap()
            .invoke(&os, &mut stdout)
            .await
            .unwrap();

        assert_eq!(
            os.fs.read_to_string("/my-file").await.unwrap(),
            format!("{}\n", file_text)
        );

        let file_text = "Goodbye, world!\nSee you later";
        let v = serde_json::json!({
            "path": "/my-file",
            "command": "create",
            "file_text": file_text
        });
        serde_json::from_value::<FsWrite>(v)
            .unwrap()
            .invoke(&os, &mut stdout)
            .await
            .unwrap();

        // File should end with a newline
        assert_eq!(
            os.fs.read_to_string("/my-file").await.unwrap(),
            format!("{}\n", file_text)
        );

        let file_text = "This is a new string";
        let v = serde_json::json!({
            "path": "/my-file",
            "command": "create",
            "new_str": file_text
        });
        serde_json::from_value::<FsWrite>(v)
            .unwrap()
            .invoke(&os, &mut stdout)
            .await
            .unwrap();

        assert_eq!(
            os.fs.read_to_string("/my-file").await.unwrap(),
            format!("{}\n", file_text)
        );
    }

    #[tokio::test]
    async fn test_fs_write_tool_str_replace() {
        let os = setup_test_directory().await;
        let mut stdout = std::io::stdout();

        // No instances found
        let v = serde_json::json!({
            "path": TEST_FILE_PATH,
            "command": "str_replace",
            "old_str": "asjidfopjaieopr",
            "new_str": "1623749",
        });
        assert!(
            serde_json::from_value::<FsWrite>(v)
                .unwrap()
                .invoke(&os, &mut stdout)
                .await
                .is_err()
        );

        // Multiple instances found
        let v = serde_json::json!({
            "path": TEST_FILE_PATH,
            "command": "str_replace",
            "old_str": "Hello world!",
            "new_str": "Goodbye world!",
        });
        assert!(
            serde_json::from_value::<FsWrite>(v)
                .unwrap()
                .invoke(&os, &mut stdout)
                .await
                .is_err()
        );

        // Single instance found and replaced
        let v = serde_json::json!({
            "path": TEST_FILE_PATH,
            "command": "str_replace",
            "old_str": "1: Hello world!",
            "new_str": "1: Goodbye world!",
        });
        serde_json::from_value::<FsWrite>(v)
            .unwrap()
            .invoke(&os, &mut stdout)
            .await
            .unwrap();
        assert_eq!(
            os.fs
                .read_to_string(TEST_FILE_PATH)
                .await
                .unwrap()
                .lines()
                .next()
                .unwrap(),
            "1: Goodbye world!",
            "expected the only occurrence to be replaced"
        );
    }

    #[tokio::test]
    async fn test_fs_write_tool_insert_at_beginning() {
        let os = setup_test_directory().await;
        let mut stdout = std::io::stdout();

        let new_str = "1: New first line!\n";
        let v = serde_json::json!({
            "path": TEST_FILE_PATH,
            "command": "insert",
            "insert_line": 0,
            "new_str": new_str,
        });
        serde_json::from_value::<FsWrite>(v)
            .unwrap()
            .invoke(&os, &mut stdout)
            .await
            .unwrap();
        let actual = os.fs.read_to_string(TEST_FILE_PATH).await.unwrap();
        assert_eq!(
            format!("{}\n", actual.lines().next().unwrap()),
            new_str,
            "expected the first line to be updated to '{}'",
            new_str
        );
        assert_eq!(
            actual.lines().skip(1).collect::<Vec<_>>(),
            TEST_FILE_CONTENTS.lines().collect::<Vec<_>>(),
            "the rest of the file should not have been updated"
        );
    }

    #[tokio::test]
    async fn test_fs_write_tool_insert_after_first_line() {
        let os = setup_test_directory().await;
        let mut stdout = std::io::stdout();

        let new_str = "2: New second line!\n";
        let v = serde_json::json!({
            "path": TEST_FILE_PATH,
            "command": "insert",
            "insert_line": 1,
            "new_str": new_str,
        });

        serde_json::from_value::<FsWrite>(v)
            .unwrap()
            .invoke(&os, &mut stdout)
            .await
            .unwrap();
        let actual = os.fs.read_to_string(TEST_FILE_PATH).await.unwrap();
        assert_eq!(
            format!("{}\n", actual.lines().nth(1).unwrap()),
            new_str,
            "expected the second line to be updated to '{}'",
            new_str
        );
        assert_eq!(
            actual.lines().skip(2).collect::<Vec<_>>(),
            TEST_FILE_CONTENTS.lines().skip(1).collect::<Vec<_>>(),
            "the rest of the file should not have been updated"
        );
    }

    #[tokio::test]
    async fn test_fs_write_tool_insert_when_no_newlines_in_file() {
        let os = Os::new();
        let mut stdout = std::io::stdout();

        let test_file_path = "/file.txt";
        let test_file_contents = "hello there";
        os.fs.write(test_file_path, test_file_contents).await.unwrap();

        let new_str = "test";

        // First, test appending
        let v = serde_json::json!({
            "path": test_file_path,
            "command": "insert",
            "insert_line": 1,
            "new_str": new_str,
        });
        serde_json::from_value::<FsWrite>(v)
            .unwrap()
            .invoke(&os, &mut stdout)
            .await
            .unwrap();
        let actual = os.fs.read_to_string(test_file_path).await.unwrap();
        assert_eq!(actual, format!("{}{}\n", test_file_contents, new_str));

        // Then, test prepending
        let v = serde_json::json!({
            "path": test_file_path,
            "command": "insert",
            "insert_line": 0,
            "new_str": new_str,
        });
        serde_json::from_value::<FsWrite>(v)
            .unwrap()
            .invoke(&os, &mut stdout)
            .await
            .unwrap();
        let actual = os.fs.read_to_string(test_file_path).await.unwrap();
        assert_eq!(actual, format!("{}{}{}\n", new_str, test_file_contents, new_str));
    }

    #[tokio::test]
    async fn test_fs_write_tool_append() {
        let os = setup_test_directory().await;
        let mut stdout = std::io::stdout();

        // Test appending to existing file
        let content_to_append = "5: Appended line";
        let v = serde_json::json!({
            "path": TEST_FILE_PATH,
            "command": "append",
            "new_str": content_to_append,
        });

        serde_json::from_value::<FsWrite>(v)
            .unwrap()
            .invoke(&os, &mut stdout)
            .await
            .unwrap();

        let actual = os.fs.read_to_string(TEST_FILE_PATH).await.unwrap();
        assert_eq!(
            actual,
            format!("{}{}\n", TEST_FILE_CONTENTS, content_to_append),
            "Content should be appended to the end of the file with a newline added"
        );

        // Test appending to non-existent file (should fail)
        let new_file_path = "/new_append_file.txt";
        let content = "This is a new file created by append";
        let v = serde_json::json!({
            "path": new_file_path,
            "command": "append",
            "new_str": content,
        });

        let result = serde_json::from_value::<FsWrite>(v)
            .unwrap()
            .invoke(&os, &mut stdout)
            .await;

        assert!(result.is_err(), "Appending to non-existent file should fail");
    }

    #[test]
    fn test_lines_with_context() {
        let content = "Hello\nWorld!\nhow\nare\nyou\ntoday?";
        assert_eq!(get_lines_with_context(content, 1, 1, 1), ("", 1, "World!\n", 2));
        assert_eq!(get_lines_with_context(content, 0, 0, 2), ("", 1, "Hello\nWorld!\n", 2));
        assert_eq!(
            get_lines_with_context(content, 2, 4, 50),
            ("Hello\n", 1, "you\ntoday?", 6)
        );
        assert_eq!(get_lines_with_context(content, 4, 100, 2), ("World!\nhow\n", 2, "", 6));
    }

    #[test]
    fn test_gutter_width() {
        assert_eq!(terminal_width_required_for_line_count(1), 1);
        assert_eq!(terminal_width_required_for_line_count(9), 1);
        assert_eq!(terminal_width_required_for_line_count(10), 2);
        assert_eq!(terminal_width_required_for_line_count(99), 2);
        assert_eq!(terminal_width_required_for_line_count(100), 3);
        assert_eq!(terminal_width_required_for_line_count(999), 3);
    }

    #[tokio::test]
    async fn test_fs_write_with_tilde_paths() {
        // Create a test context
        let os = Os::new();
        let mut stdout = std::io::stdout();

        // Get the home directory from the context
        let home_dir = os.env.home().unwrap_or_default();
        println!("Test home directory: {:?}", home_dir);

        // Create a file directly in the home directory first to ensure it exists
        let home_path = os.fs.chroot_path(&home_dir);
        println!("Chrooted home path: {:?}", home_path);

        // Ensure the home directory exists
        os.fs.create_dir_all(&home_path).await.unwrap();

        let v = serde_json::json!({
            "path": "~/file.txt",
            "command": "create",
            "file_text": "content in home file"
        });

        let result = serde_json::from_value::<FsWrite>(v)
            .unwrap()
            .invoke(&os, &mut stdout)
            .await;

        match &result {
            Ok(_) => println!("Writing to ~/file.txt succeeded"),
            Err(e) => println!("Writing to ~/file.txt failed: {:?}", e),
        }

        assert!(result.is_ok(), "Writing to ~/file.txt should succeed");

        // Verify content was written correctly
        let file_path = home_path.join("file.txt");
        println!("Checking file at: {:?}", file_path);

        let content_result = os.fs.read_to_string(&file_path).await;
        match &content_result {
            Ok(content) => println!("Read content: {:?}", content),
            Err(e) => println!("Failed to read content: {:?}", e),
        }

        assert!(content_result.is_ok(), "Should be able to read from expanded path");
        assert_eq!(content_result.unwrap(), "content in home file\n");

        // Test with "~/nested/path/file.txt" to ensure deep paths work
        let nested_dir = home_path.join("nested").join("path");
        os.fs.create_dir_all(&nested_dir).await.unwrap();

        let v = serde_json::json!({
            "path": "~/nested/path/file.txt",
            "command": "create",
            "file_text": "content in nested path"
        });

        let result = serde_json::from_value::<FsWrite>(v)
            .unwrap()
            .invoke(&os, &mut stdout)
            .await;

        assert!(result.is_ok(), "Writing to ~/nested/path/file.txt should succeed");

        // Verify nested path content
        let nested_file_path = nested_dir.join("file.txt");
        let nested_content = os.fs.read_to_string(&nested_file_path).await.unwrap();
        assert_eq!(nested_content, "content in nested path\n");
    }
}<|MERGE_RESOLUTION|>--- conflicted
+++ resolved
@@ -172,18 +172,11 @@
         match self {
             FsWrite::Create { path, .. } => {
                 let file_text = self.canonical_create_command_text();
-<<<<<<< HEAD
-                let relative_path = format_path(cwd, path);
-                let prev = if os.fs.exists(path) {
-                    let file = os.fs.read_to_string_sync(path)?;
-                    stylize_output_if_able(os, path, &file)
-=======
-                let path = sanitize_path_tool_arg(ctx, path);
+                let path = sanitize_path_tool_arg(os, path);
                 let relative_path = format_path(cwd, &path);
-                let prev = if ctx.fs.exists(&path) {
-                    let file = ctx.fs.read_to_string_sync(&path)?;
-                    stylize_output_if_able(ctx, &path, &file)
->>>>>>> 2732fbf4
+                let prev = if os.fs.exists(&path) {
+                    let file = os.fs.read_to_string_sync(&path)?;
+                    stylize_output_if_able(os, &path, &file)
                 } else {
                     Default::default()
                 };
@@ -196,14 +189,9 @@
                 insert_line,
                 new_str,
             } => {
-<<<<<<< HEAD
-                let relative_path = format_path(cwd, path);
-                let file = os.fs.read_to_string_sync(&relative_path)?;
-=======
-                let path = sanitize_path_tool_arg(ctx, path);
+                let path = sanitize_path_tool_arg(os, path);
                 let relative_path = format_path(cwd, &path);
-                let file = ctx.fs.read_to_string_sync(&path)?;
->>>>>>> 2732fbf4
+                let file = os.fs.read_to_string_sync(&path)?;
 
                 // Diff the old with the new by adding extra context around the line being inserted
                 // at.
@@ -221,14 +209,9 @@
                 Ok(())
             },
             FsWrite::StrReplace { path, old_str, new_str } => {
-<<<<<<< HEAD
-                let relative_path = format_path(cwd, path);
-                let file = os.fs.read_to_string_sync(&relative_path)?;
-=======
-                let path = sanitize_path_tool_arg(ctx, path);
+                let path = sanitize_path_tool_arg(os, path);
                 let relative_path = format_path(cwd, &path);
-                let file = ctx.fs.read_to_string_sync(&path)?;
->>>>>>> 2732fbf4
+                let file = os.fs.read_to_string_sync(&path)?;
                 let (start_line, _) = match line_number_at(&file, old_str) {
                     Some((start_line, end_line)) => (start_line, end_line),
                     _ => (0, 0),
@@ -240,16 +223,10 @@
                 Ok(())
             },
             FsWrite::Append { path, new_str } => {
-<<<<<<< HEAD
-                let relative_path = format_path(cwd, path);
-                let start_line = os.fs.read_to_string_sync(&relative_path)?.lines().count() + 1;
+                let path = sanitize_path_tool_arg(os, path);
+                let relative_path = format_path(cwd, &path);
+                let start_line = os.fs.read_to_string_sync(&path)?.lines().count() + 1;
                 let file = stylize_output_if_able(os, &relative_path, new_str);
-=======
-                let path = sanitize_path_tool_arg(ctx, path);
-                let relative_path = format_path(cwd, &path);
-                let start_line = ctx.fs.read_to_string_sync(&path)?.lines().count() + 1;
-                let file = stylize_output_if_able(ctx, &relative_path, new_str);
->>>>>>> 2732fbf4
                 print_diff(output, &Default::default(), &file, start_line)?;
                 Ok(())
             },
