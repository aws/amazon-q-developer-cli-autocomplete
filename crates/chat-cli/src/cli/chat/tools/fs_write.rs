--- conflicted
+++ resolved
@@ -100,17 +100,11 @@
                 write_to_file(os, path, file_text).await?;
                 Ok(Default::default())
             },
-<<<<<<< HEAD
             FsWrite::StrReplace {
                 path, old_str, new_str, ..
             } => {
-                let path = sanitize_path_tool_arg(ctx, path);
-                let file = ctx.fs.read_to_string(&path).await?;
-=======
-            FsWrite::StrReplace { path, old_str, new_str } => {
                 let path = sanitize_path_tool_arg(os, path);
                 let file = os.fs.read_to_string(&path).await?;
->>>>>>> 52603307
                 let matches = file.match_indices(old_str).collect::<Vec<_>>();
                 queue!(
                     output,
@@ -159,13 +153,8 @@
                 write_to_file(os, &path, file).await?;
                 Ok(Default::default())
             },
-<<<<<<< HEAD
             FsWrite::Append { path, new_str, .. } => {
-                let path = sanitize_path_tool_arg(ctx, path);
-=======
-            FsWrite::Append { path, new_str } => {
                 let path = sanitize_path_tool_arg(os, path);
->>>>>>> 52603307
 
                 queue!(
                     output,
@@ -238,18 +227,12 @@
 
                 Ok(())
             },
-<<<<<<< HEAD
             FsWrite::StrReplace {
                 path, old_str, new_str, ..
             } => {
-                let relative_path = format_path(cwd, path);
-                let file = ctx.fs.read_to_string_sync(&relative_path)?;
-=======
-            FsWrite::StrReplace { path, old_str, new_str } => {
                 let path = sanitize_path_tool_arg(os, path);
                 let relative_path = format_path(cwd, &path);
                 let file = os.fs.read_to_string_sync(&path)?;
->>>>>>> 52603307
                 let (start_line, _) = match line_number_at(&file, old_str) {
                     Some((start_line, end_line)) => (start_line, end_line),
                     _ => (0, 0),
@@ -263,18 +246,11 @@
 
                 Ok(())
             },
-<<<<<<< HEAD
             FsWrite::Append { path, new_str, .. } => {
-                let relative_path = format_path(cwd, path);
-                let start_line = ctx.fs.read_to_string_sync(&relative_path)?.lines().count() + 1;
-                let file = stylize_output_if_able(ctx, &relative_path, new_str);
-=======
-            FsWrite::Append { path, new_str } => {
                 let path = sanitize_path_tool_arg(os, path);
                 let relative_path = format_path(cwd, &path);
                 let start_line = os.fs.read_to_string_sync(&path)?.lines().count() + 1;
                 let file = stylize_output_if_able(os, &relative_path, new_str);
->>>>>>> 52603307
                 print_diff(output, &Default::default(), &file, start_line)?;
 
                 // Display summary as purpose if available after the diff
