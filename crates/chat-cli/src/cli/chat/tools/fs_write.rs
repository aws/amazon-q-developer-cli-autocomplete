--- conflicted
+++ resolved
@@ -190,17 +190,10 @@
                     Default::default()
                 };
                 let new = stylize_output_if_able(ctx, &relative_path, &file_text);
-<<<<<<< HEAD
                 print_diff(output, &prev, &new, 1)?;
 
                 // Display summary as purpose if available after the diff
                 super::display_purpose(self.get_summary(), output)?;
-=======
-                print_diff(updates, &prev, &new, 1)?;
-
-                // Display summary if available after the diff
-                super::display_summary(self.get_summary(), updates)?;
->>>>>>> 0d623bad
 
                 Ok(())
             },
@@ -225,17 +218,10 @@
 
                 let old = stylize_output_if_able(ctx, &relative_path, &old);
                 let new = stylize_output_if_able(ctx, &relative_path, &new);
-<<<<<<< HEAD
                 print_diff(output, &old, &new, start_line)?;
 
                 // Display summary as purpose if available after the diff
                 super::display_purpose(self.get_summary(), output)?;
-=======
-                print_diff(updates, &old, &new, start_line)?;
-
-                // Display summary if available after the diff
-                super::display_summary(self.get_summary(), updates)?;
->>>>>>> 0d623bad
 
                 Ok(())
             },
@@ -264,17 +250,10 @@
                 let relative_path = format_path(cwd, path);
                 let start_line = ctx.fs.read_to_string_sync(&relative_path)?.lines().count() + 1;
                 let file = stylize_output_if_able(ctx, &relative_path, new_str);
-<<<<<<< HEAD
                 print_diff(output, &Default::default(), &file, start_line)?;
 
                 // Display summary as purpose if available after the diff
                 super::display_purpose(self.get_summary(), output)?;
-=======
-                print_diff(updates, &Default::default(), &file, start_line)?;
-
-                // Display summary if available after the diff
-                super::display_summary(self.get_summary(), updates)?;
->>>>>>> 0d623bad
 
                 Ok(())
             },
@@ -742,37 +721,6 @@
         }
     }
 
-<<<<<<< HEAD
-=======
-    #[tokio::test]
-    async fn test_fs_write_summary_display() {
-        let ctx = Context::builder().with_test_home().await.unwrap().build_fake();
-        let fs = ctx.fs();
-        let test_file_path = "/test_file.txt";
-        fs.write(test_file_path, "Test content").await.unwrap();
-
-        let mut output = Vec::new();
-
-        let summary = "Added hello world content";
-        let v = serde_json::json!({
-            "path": test_file_path,
-            "command": "create",
-            "file_text": "Hello, world!",
-            "summary": summary
-        });
-
-        let fs_write = serde_json::from_value::<FsWrite>(v).unwrap();
-        fs_write.queue_description(&ctx, &mut output).unwrap();
-
-        let output_str = String::from_utf8(output).unwrap();
-        println!("Output: {}", output_str);
-
-        // The output contains ANSI color codes, so we need to check for the presence
-        // of the summary text without worrying about the exact formatting
-        assert!(output_str.contains("Summary of Change:") && output_str.contains(summary));
-    }
-
->>>>>>> 0d623bad
     #[tokio::test]
     async fn test_fs_write_tool_create() {
         let ctx = setup_test_directory().await;
