--- conflicted
+++ resolved
@@ -251,92 +251,91 @@
 
 /// Helper function to read a directory with specified depth
 async fn read_single_directory(ctx: &Context, path_str: &str, depth: Option<usize>) -> Result<String> {
-    let path = sanitize_path_tool_arg(ctx, path_str);
-    let max_depth = depth.unwrap_or(FsDirectory::DEFAULT_DEPTH);
-    debug!(?path, max_depth, "Reading directory at path with depth");
-    let mut result = Vec::new();
-    let mut dir_queue = VecDeque::new();
-    dir_queue.push_back((path, 0));
-    while let Some((path, depth)) = dir_queue.pop_front() {
-        if depth > max_depth {
-            break;
-        }
-        let mut read_dir = ctx.fs().read_dir(path).await?;
-
-        #[cfg(windows)]
-        while let Some(ent) = read_dir.next_entry().await? {
+     let path = sanitize_path_tool_arg(ctx, path_str);
+        let max_depth = depth.unwrap_or(FsDirectory::DEFAULT_DEPTH);
+        debug!(?path, max_depth, "Reading directory at path with depth");
+        let mut result = Vec::new();
+        let mut dir_queue = VecDeque::new();
+        dir_queue.push_back((path, 0));
+        while let Some((path, depth)) = dir_queue.pop_front() {
+            if depth > max_depth {
+                break;
+            }
+            let mut read_dir = ctx.fs().read_dir(path).await?;
+
+            #[cfg(windows)]
+            while let Some(ent) = read_dir.next_entry().await? {
+                let md = ent.metadata().await?;
+
+                let modified_timestamp = md.modified()?.duration_since(std::time::UNIX_EPOCH)?.as_secs();
+                let datetime = time::OffsetDateTime::from_unix_timestamp(modified_timestamp as i64).unwrap();
+                let formatted_date = datetime
+                    .format(time::macros::format_description!(
+                        "[month repr:short] [day] [hour]:[minute]"
+                    ))
+                    .unwrap();
+
+                result.push(format!(
+                    "{} {} {} {}",
+                    format_ftype(&md),
+                    String::from_utf8_lossy(ent.file_name().as_encoded_bytes()),
+                    formatted_date,
+                    ent.path().to_string_lossy()
+                ));
+
+                if md.is_dir() && md.is_dir() {
+                    dir_queue.push_back((ent.path(), depth + 1));
+                }
+            }
+
+            #[cfg(unix)]
+            while let Some(ent) = read_dir.next_entry().await? {
+                use std::os::unix::fs::{
+                    MetadataExt,
+                    PermissionsExt,
+                };
+
             let md = ent.metadata().await?;
-
-            let modified_timestamp = md.modified()?.duration_since(std::time::UNIX_EPOCH)?.as_secs();
-            let datetime = time::OffsetDateTime::from_unix_timestamp(modified_timestamp as i64).unwrap();
-            let formatted_date = datetime
-                .format(time::macros::format_description!(
-                    "[month repr:short] [day] [hour]:[minute]"
-                ))
-                .unwrap();
-
-            result.push(format!(
-                "{} {} {} {}",
-                format_ftype(&md),
-                String::from_utf8_lossy(ent.file_name().as_encoded_bytes()),
-                formatted_date,
-                ent.path().to_string_lossy()
-            ));
-
-            if md.is_dir() {
+            let formatted_mode = format_mode(md.permissions().mode()).into_iter().collect::<String>();
+
+                let modified_timestamp = md.modified()?.duration_since(std::time::UNIX_EPOCH)?.as_secs();
+                let datetime = time::OffsetDateTime::from_unix_timestamp(modified_timestamp as i64).unwrap();
+                let formatted_date = datetime
+                    .format(time::macros::format_description!(
+                        "[month repr:short] [day] [hour]:[minute]"
+                    ))
+                    .unwrap();
+
+                // Mostly copying "The Long Format" from `man ls`.
+                // TODO: query user/group database to convert uid/gid to names?
+                result.push(format!(
+                    "{}{} {} {} {} {} {} {}",
+                    format_ftype(&md),
+                    formatted_mode,
+                    md.nlink(),
+                    md.uid(),
+                    md.gid(),
+                    md.size(),
+                    formatted_date,
+                    ent.path().to_string_lossy()
+                ));
                 if md.is_dir() {
                     dir_queue.push_back((ent.path(), depth + 1));
                 }
             }
         }
 
-        #[cfg(unix)]
-        while let Some(ent) = read_dir.next_entry().await? {
-            use std::os::unix::fs::{
-                MetadataExt,
-                PermissionsExt,
-            };
-
-            let md = ent.metadata().await?;
-            let formatted_mode = format_mode(md.permissions().mode()).into_iter().collect::<String>();
-
-            let modified_timestamp = md.modified()?.duration_since(std::time::UNIX_EPOCH)?.as_secs();
-            let datetime = time::OffsetDateTime::from_unix_timestamp(modified_timestamp as i64).unwrap();
-            let formatted_date = datetime
-                .format(time::macros::format_description!(
-                    "[month repr:short] [day] [hour]:[minute]"
-                ))
-                .unwrap();
-
-            // Mostly copying "The Long Format" from `man ls`.
-            // TODO: query user/group database to convert uid/gid to names?
-            result.push(format!(
-                "{}{} {} {} {} {} {} {}",
-                format_ftype(&md),
-                formatted_mode,
-                md.nlink(),
-                md.uid(),
-                md.gid(),
-                md.size(),
-                formatted_date,
-                ent.path().to_string_lossy()
-            ));
-            if md.is_dir() {
-                dir_queue.push_back((ent.path(), depth + 1));
-            }
-        }
-    }
-
-    let file_count = result.len();
-    let result = result.join("\n");
-    let byte_count = result.len();
-    if byte_count > MAX_TOOL_RESPONSE_SIZE {
-        bail!(
-            "This tool only supports reading up to {MAX_TOOL_RESPONSE_SIZE} bytes at a time. You tried to read {byte_count} bytes ({file_count} files). Try executing with fewer lines specified."
-        );
-    }
-
-    Ok(result)
+        let file_count = result.len();
+        let result = result.join("\n");
+        let byte_count = result.len();
+        if byte_count > MAX_TOOL_RESPONSE_SIZE {
+            bail!(
+                "This tool only supports reading up to {MAX_TOOL_RESPONSE_SIZE} bytes at a time. You tried to read {byte_count} bytes ({file_count} files). Try executing with fewer lines specified."
+            );
+        }
+
+        Ok(result)
+
 }
 
 /// Helper function to search a file with specified substring
@@ -862,7 +861,6 @@
     }
 
     pub async fn invoke(&self, ctx: &Context, _updates: &mut impl Write) -> Result<InvokeOutput> {
-<<<<<<< HEAD
         // Handle batch operation
         if self.path.is_batch() {
             let paths = self.path.as_multiple().unwrap();
@@ -880,42 +878,6 @@
                     Err(err) => {
                         results.push(FileReadResult::error(path_str.clone(), err.to_string()));
                     },
-=======
-        let path = sanitize_path_tool_arg(ctx, &self.path);
-        let max_depth = self.depth();
-        debug!(?path, max_depth, "Reading directory at path with depth");
-        let mut result = Vec::new();
-        let mut dir_queue = VecDeque::new();
-        dir_queue.push_back((path, 0));
-        while let Some((path, depth)) = dir_queue.pop_front() {
-            if depth > max_depth {
-                break;
-            }
-            let mut read_dir = ctx.fs().read_dir(path).await?;
-
-            #[cfg(windows)]
-            while let Some(ent) = read_dir.next_entry().await? {
-                let md = ent.metadata().await?;
-
-                let modified_timestamp = md.modified()?.duration_since(std::time::UNIX_EPOCH)?.as_secs();
-                let datetime = time::OffsetDateTime::from_unix_timestamp(modified_timestamp as i64).unwrap();
-                let formatted_date = datetime
-                    .format(time::macros::format_description!(
-                        "[month repr:short] [day] [hour]:[minute]"
-                    ))
-                    .unwrap();
-
-                result.push(format!(
-                    "{} {} {} {}",
-                    format_ftype(&md),
-                    String::from_utf8_lossy(ent.file_name().as_encoded_bytes()),
-                    formatted_date,
-                    ent.path().to_string_lossy()
-                ));
-
-                if md.is_dir() && md.is_dir() {
-                    dir_queue.push_back((ent.path(), depth + 1));
->>>>>>> 9a604890
                 }
             }
 
