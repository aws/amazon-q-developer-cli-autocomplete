--- conflicted
+++ resolved
@@ -7,14 +7,11 @@
 pub mod thinking;
 pub mod use_aws;
 
-<<<<<<< HEAD
 use std::borrow::Borrow;
-=======
 use std::collections::{
     HashMap,
     HashSet,
 };
->>>>>>> a02c0c6e
 use std::io::Write;
 use std::path::{
     Path,
@@ -37,15 +34,11 @@
 
 use super::consts::MAX_TOOL_RESPONSE_SIZE;
 use super::util::images::RichImageBlocks;
-<<<<<<< HEAD
 use crate::cli::agent::{
     Agent,
     PermissionEvalResult,
 };
-use crate::platform::Context;
-=======
 use crate::os::Os;
->>>>>>> a02c0c6e
 
 pub const DEFAULT_APPROVE: [&str; 1] = ["fs_read"];
 
@@ -83,7 +76,6 @@
     }
 
     /// Whether or not the tool should prompt the user to accept before [Self::invoke] is called.
-<<<<<<< HEAD
     pub fn requires_acceptance(&self, agent: &Agent) -> PermissionEvalResult {
         match self {
             Tool::FsRead(fs_read) => agent.eval_perm(fs_read),
@@ -93,18 +85,6 @@
             Tool::Custom(custom_tool) => agent.eval_perm(custom_tool),
             Tool::GhIssue(_) => PermissionEvalResult::Allow,
             Tool::Thinking(_) => PermissionEvalResult::Allow,
-=======
-    pub fn requires_acceptance(&self, _os: &Os) -> bool {
-        match self {
-            Tool::FsRead(_) => false,
-            Tool::FsWrite(_) => true,
-            Tool::ExecuteCommand(execute_command) => execute_command.requires_acceptance(),
-            Tool::UseAws(use_aws) => use_aws.requires_acceptance(),
-            Tool::Custom(_) => true,
-            Tool::GhIssue(_) => false,
-            Tool::Knowledge(_) => false,
-            Tool::Thinking(_) => false,
->>>>>>> a02c0c6e
         }
     }
 
@@ -151,124 +131,6 @@
     }
 }
 
-<<<<<<< HEAD
-=======
-#[derive(Debug, Clone)]
-pub struct ToolPermission {
-    pub trusted: bool,
-}
-
-#[derive(Debug, Clone)]
-/// Holds overrides for tool permissions.
-/// Tools that do not have an associated ToolPermission should use
-/// their default logic to determine to permission.
-pub struct ToolPermissions {
-    // We need this field for any stragglers
-    pub trust_all: bool,
-    pub permissions: HashMap<String, ToolPermission>,
-    // Store pending trust-tool patterns for MCP tools that may be loaded later
-    pub pending_trusted_tools: HashSet<String>,
-}
-
-impl ToolPermissions {
-    pub fn new(capacity: usize) -> Self {
-        Self {
-            trust_all: false,
-            permissions: HashMap::with_capacity(capacity),
-            pending_trusted_tools: HashSet::new(),
-        }
-    }
-
-    pub fn is_trusted(&mut self, tool_name: &str) -> bool {
-        // Check if we should trust from pending patterns first
-        if self.should_trust_from_pending(tool_name) {
-            self.trust_tool(tool_name);
-            self.pending_trusted_tools.remove(tool_name);
-        }
-
-        self.trust_all || self.permissions.get(tool_name).is_some_and(|perm| perm.trusted)
-    }
-
-    /// Returns a label to describe the permission status for a given tool.
-    pub fn display_label(&mut self, tool_name: &str) -> String {
-        let is_trusted = self.is_trusted(tool_name);
-        let has_setting = self.has(tool_name) || self.trust_all;
-
-        match (has_setting, is_trusted) {
-            (true, true) => format!("  {}", "trusted".dark_green().bold()),
-            (true, false) => format!("  {}", "not trusted".dark_grey()),
-            _ => self.default_permission_label(tool_name),
-        }
-    }
-
-    pub fn trust_tool(&mut self, tool_name: &str) {
-        self.permissions
-            .insert(tool_name.to_string(), ToolPermission { trusted: true });
-    }
-
-    pub fn untrust_tool(&mut self, tool_name: &str) {
-        self.trust_all = false;
-        self.pending_trusted_tools.remove(tool_name);
-        self.permissions
-            .insert(tool_name.to_string(), ToolPermission { trusted: false });
-    }
-
-    pub fn reset(&mut self) {
-        self.trust_all = false;
-        self.permissions.clear();
-        self.pending_trusted_tools.clear();
-    }
-
-    pub fn reset_tool(&mut self, tool_name: &str) {
-        self.trust_all = false;
-        self.permissions.remove(tool_name);
-        self.pending_trusted_tools.remove(tool_name);
-    }
-
-    /// Add a pending trust pattern for tools that may be loaded later
-    pub fn add_pending_trust_tool(&mut self, pattern: String) {
-        self.pending_trusted_tools.insert(pattern);
-    }
-
-    /// Check if a tool should be trusted based on preceding trust declarations
-    pub fn should_trust_from_pending(&self, tool_name: &str) -> bool {
-        // Check for exact match
-        self.pending_trusted_tools.contains(tool_name)
-    }
-
-    pub fn has(&mut self, tool_name: &str) -> bool {
-        // Check if we should trust from pending tools first
-        if self.should_trust_from_pending(tool_name) {
-            self.trust_tool(tool_name);
-            self.pending_trusted_tools.remove(tool_name);
-        }
-
-        self.permissions.contains_key(tool_name)
-    }
-
-    /// Provide default permission labels for the built-in set of tools.
-    // This "static" way avoids needing to construct a tool instance.
-    fn default_permission_label(&self, tool_name: &str) -> String {
-        let label = match tool_name {
-            "fs_read" => "trusted".dark_green().bold(),
-            "fs_write" => "not trusted".dark_grey(),
-            #[cfg(not(windows))]
-            "execute_bash" => "trust read-only commands".dark_grey(),
-            #[cfg(windows)]
-            "execute_cmd" => "trust read-only commands".dark_grey(),
-            "use_aws" => "trust read-only commands".dark_grey(),
-            "report_issue" => "trusted".dark_green().bold(),
-            "knowledge" => "trusted".dark_green().bold(),
-            "thinking" => "trusted (prerelease)".dark_green().bold(),
-            _ if self.trust_all => "trusted".dark_grey().bold(),
-            _ => "not trusted".dark_grey(),
-        };
-
-        format!("{} {label}", "*".reset())
-    }
-}
-
->>>>>>> a02c0c6e
 /// A tool specification to be sent to the model as part of a conversation. Maps to
 /// [BedrockToolSpecification].
 #[derive(Debug, Clone, Serialize, Deserialize)]
