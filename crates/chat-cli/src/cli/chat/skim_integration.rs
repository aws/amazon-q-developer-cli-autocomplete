use std::io::{
    BufReader,
    Cursor,
    Write,
    stdout,
};

use crossterm::execute;
use crossterm::terminal::{
    EnterAlternateScreen,
    LeaveAlternateScreen,
};
use eyre::{
    Result,
    eyre,
};
use rustyline::{
    Cmd,
    ConditionalEventHandler,
    EventContext,
    RepeatCount,
};
use skim::prelude::*;
use tempfile::NamedTempFile;

use super::context::ContextManager;
use crate::os::Os;

<<<<<<< HEAD
=======
pub fn select_profile_with_skim(os: &Os, context_manager: &ContextManager) -> Result<Option<String>> {
    let profiles = context_manager.list_profiles_blocking(os)?;

    launch_skim_selector(&profiles, "Select profile: ", false)
        .map(|selected| selected.and_then(|s| s.into_iter().next()))
}

>>>>>>> a02c0c6e
pub struct SkimCommandSelector {
    context_manager: Arc<ContextManager>,
    tool_names: Vec<String>,
}

impl SkimCommandSelector {
    /// This allows the ConditionalEventHandler handle function to be bound to a KeyEvent.
    pub fn new(context_manager: Arc<ContextManager>, tool_names: Vec<String>) -> Self {
        Self {
            context_manager,
            tool_names,
        }
    }
}

impl ConditionalEventHandler for SkimCommandSelector {
    fn handle(&self, _evt: &rustyline::Event, _n: RepeatCount, _positive: bool, _os: &EventContext<'_>) -> Option<Cmd> {
        // TODO: Remove this line... I hate traits
        let context = Os::new();

        // Launch skim command selector with the context manager if available
        match select_command(&context, self.context_manager.as_ref(), &self.tool_names) {
            Ok(Some(command)) => Some(Cmd::Insert(1, command)),
            _ => {
                // If cancelled or error, do nothing
                Some(Cmd::Noop)
            },
        }
    }
}

pub fn get_available_commands() -> Vec<String> {
    // Import the COMMANDS array directly from prompt.rs
    // This is the single source of truth for available commands
    let commands_array = super::prompt::COMMANDS;

    let mut commands = Vec::new();
    for &cmd in commands_array {
        commands.push(cmd.to_string());
    }

    commands
}

/// Format commands for skim display
/// Create a standard set of skim options with consistent styling
fn create_skim_options(prompt: &str, multi: bool) -> Result<SkimOptions> {
    SkimOptionsBuilder::default()
        .height("100%".to_string())
        .prompt(prompt.to_string())
        .reverse(true)
        .multi(multi)
        .build()
        .map_err(|e| eyre!("Failed to build skim options: {}", e))
}

/// Run skim with the given options and items in an alternate screen
/// This helper function handles entering/exiting the alternate screen and running skim
fn run_skim_with_options(options: &SkimOptions, items: SkimItemReceiver) -> Result<Option<Vec<Arc<dyn SkimItem>>>> {
    // Enter alternate screen to prevent skim output from persisting in terminal history
    execute!(stdout(), EnterAlternateScreen).map_err(|e| eyre!("Failed to enter alternate screen: {}", e))?;

    let selected_items =
        Skim::run_with(options, Some(items)).and_then(|out| if out.is_abort { None } else { Some(out.selected_items) });

    execute!(stdout(), LeaveAlternateScreen).map_err(|e| eyre!("Failed to leave alternate screen: {}", e))?;

    Ok(selected_items)
}

/// Extract string selections from skim items
fn extract_selections(items: Vec<Arc<dyn SkimItem>>) -> Vec<String> {
    items.iter().map(|item| item.output().to_string()).collect()
}

/// Launch skim with the given items and return the selected item
pub fn launch_skim_selector(items: &[String], prompt: &str, multi: bool) -> Result<Option<Vec<String>>> {
    let mut temp_file_for_skim_input = NamedTempFile::new()?;
    temp_file_for_skim_input.write_all(items.join("\n").as_bytes())?;

    let options = create_skim_options(prompt, multi)?;
    let item_reader = SkimItemReader::default();
    let items = item_reader.of_bufread(BufReader::new(std::fs::File::open(temp_file_for_skim_input.path())?));

    // Run skim and get selected items
    match run_skim_with_options(&options, items)? {
        Some(items) if !items.is_empty() => {
            let selections = extract_selections(items);
            Ok(Some(selections))
        },
        _ => Ok(None), // User cancelled or no selection
    }
}

/// Select files using skim
pub fn select_files_with_skim() -> Result<Option<Vec<String>>> {
    // Create skim options with appropriate settings
    let options = create_skim_options("Select files: ", true)?;

    // Create a command that will be executed by skim
    // This command checks if git is installed and if we're in a git repo
    // Otherwise falls back to find command
    let find_cmd = r#"
    # Check if git is available and we're in a git repo
    if command -v git >/dev/null 2>&1 && git rev-parse --is-inside-work-tree &>/dev/null; then
        # Git repository - respect .gitignore
        { git ls-files; git ls-files --others --exclude-standard; } | sort | uniq
    else
        # Not a git repository or git not installed - use find command
        find . -type f -not -path '*/\.*'
    fi
    "#;

    // Create a command collector that will execute the find command
    let item_reader = SkimItemReader::default();
    let items = item_reader.of_bufread(BufReader::new(
        std::process::Command::new("sh")
            .args(["-c", find_cmd])
            .stdout(std::process::Stdio::piped())
            .spawn()?
            .stdout
            .ok_or_else(|| eyre!("Failed to get stdout from command"))?,
    ));

    // Run skim with the command output as a stream
    match run_skim_with_options(&options, items)? {
        Some(items) if !items.is_empty() => {
            let selections = extract_selections(items);
            Ok(Some(selections))
        },
        _ => Ok(None), // User cancelled or no selection
    }
}

/// Select context paths using skim
pub fn select_context_paths_with_skim(context_manager: &ContextManager) -> Result<Option<(Vec<String>, bool)>> {
    let mut all_paths = Vec::new();

    // Get profile-specific paths
    for path in &context_manager.profile_config.paths {
        all_paths.push(format!("(profile: {}) {}", context_manager.current_profile, path));
    }

    if all_paths.is_empty() {
        return Ok(None); // No paths to select
    }

    // Create skim options
    let options = create_skim_options("Select paths to remove: ", true)?;

    // Create item reader
    let item_reader = SkimItemReader::default();
    let items = item_reader.of_bufread(Cursor::new(all_paths.join("\n")));

    // Run skim and get selected paths
    match run_skim_with_options(&options, items)? {
        Some(items) if !items.is_empty() => {
            let selected_paths = extract_selections(items);

            // Check if any global paths were selected
            let has_global = selected_paths.iter().any(|p| p.starts_with("(global)"));

            // Extract the actual paths from the formatted strings
            let paths: Vec<String> = selected_paths
                .iter()
                .map(|p| {
                    // Extract the path part after the prefix
                    let parts: Vec<&str> = p.splitn(2, ") ").collect();
                    if parts.len() > 1 {
                        parts[1].to_string()
                    } else {
                        p.clone()
                    }
                })
                .collect();

            Ok(Some((paths, has_global)))
        },
        _ => Ok(None), // User cancelled selection
    }
}

/// Launch the command selector and handle the selected command
<<<<<<< HEAD
pub fn select_command(_ctx: &Context, context_manager: &ContextManager, tools: &[String]) -> Result<Option<String>> {
=======
pub fn select_command(os: &Os, context_manager: &ContextManager, tools: &[String]) -> Result<Option<String>> {
>>>>>>> a02c0c6e
    let commands = get_available_commands();

    match launch_skim_selector(&commands, "Select command: ", false)? {
        Some(selections) if !selections.is_empty() => {
            let selected_command = &selections[0];

            match CommandType::from_str(selected_command) {
                Some(CommandType::ContextAdd(cmd)) => {
                    // For context add commands, we need to select files
                    match select_files_with_skim()? {
                        Some(files) if !files.is_empty() => {
                            // Construct the full command with selected files
                            let mut cmd = cmd.clone();
                            for file in files {
                                cmd.push_str(&format!(" {}", file));
                            }
                            Ok(Some(cmd))
                        },
                        _ => Ok(Some(selected_command.clone())), /* User cancelled file selection, return just the
                                                                  * command */
                    }
                },
                Some(CommandType::ContextRemove(cmd)) => {
                    // For context rm commands, we need to select from existing context paths
                    match select_context_paths_with_skim(context_manager)? {
                        Some((paths, has_global)) if !paths.is_empty() => {
                            // Construct the full command with selected paths
                            let mut full_cmd = cmd.clone();
                            if has_global {
                                full_cmd.push_str(" --global");
                            }
                            for path in paths {
                                full_cmd.push_str(&format!(" {}", path));
                            }
                            Ok(Some(full_cmd))
                        },
                        Some((_, _)) => Ok(Some(format!("{} (No paths selected)", cmd))),
                        None => Ok(Some(selected_command.clone())), // User cancelled path selection
                    }
                },
                Some(CommandType::Tools(_)) => {
                    let options = create_skim_options("Select tool: ", false)?;
                    let item_reader = SkimItemReader::default();
                    let items = item_reader.of_bufread(Cursor::new(tools.join("\n")));
                    let selected_tool = match run_skim_with_options(&options, items)? {
                        Some(items) if !items.is_empty() => Some(items[0].output().to_string()),
                        _ => None,
                    };

                    match selected_tool {
                        Some(tool) => Ok(Some(format!("{} {}", selected_command, tool))),
                        None => Ok(Some(selected_command.clone())), /* User cancelled tool selection, return just the
                                                                     * command */
                    }
                },
                Some(cmd @ CommandType::Profile(_)) if cmd.needs_profile_selection() => {
                    // For profile operations that need a profile name, show profile selector
<<<<<<< HEAD
                    // As part of the persona implementation, we are disabling the ability to
                    // switch profile after a session has started.
                    // TODO: perhaps revive this after we have a decision on profile switching
                    Ok(Some(selected_command.clone()))
=======
                    match select_profile_with_skim(os, context_manager)? {
                        Some(profile) => {
                            let full_cmd = format!("{} {}", selected_command, profile);
                            Ok(Some(full_cmd))
                        },
                        None => Ok(Some(selected_command.clone())), // User cancelled profile selection
                    }
>>>>>>> a02c0c6e
                },
                Some(CommandType::Profile(_)) => {
                    // For other profile operations (like create), just return the command
                    Ok(Some(selected_command.clone()))
                },
                None => {
                    // Command doesn't need additional parameters
                    Ok(Some(selected_command.clone()))
                },
            }
        },
        _ => Ok(None), // User cancelled command selection
    }
}

#[derive(PartialEq)]
enum CommandType {
    ContextAdd(String),
    ContextRemove(String),
    Tools(&'static str),
    Profile(&'static str),
}

impl CommandType {
    fn needs_profile_selection(&self) -> bool {
        matches!(self, CommandType::Profile("set" | "delete" | "rename"))
    }

    fn from_str(cmd: &str) -> Option<CommandType> {
        if cmd.starts_with("/context add") {
            Some(CommandType::ContextAdd(cmd.to_string()))
        } else if cmd.starts_with("/context rm") {
            Some(CommandType::ContextRemove(cmd.to_string()))
        } else {
            match cmd {
                "/tools trust" => Some(CommandType::Tools("trust")),
                "/tools untrust" => Some(CommandType::Tools("untrust")),
                "/profile set" => Some(CommandType::Profile("set")),
                "/profile delete" => Some(CommandType::Profile("delete")),
                "/profile rename" => Some(CommandType::Profile("rename")),
                "/profile create" => Some(CommandType::Profile("create")),
                _ => None,
            }
        }
    }
}

#[cfg(test)]
mod tests {
    use std::collections::HashSet;

    use super::*;

    /// Test to verify that all hardcoded command strings in select_command
    /// are present in the COMMANDS array from prompt.rs
    #[test]
    fn test_hardcoded_commands_in_commands_array() {
        // Get the set of available commands from prompt.rs
        let available_commands: HashSet<String> = get_available_commands().iter().cloned().collect();

        // List of hardcoded commands used in select_command
        let hardcoded_commands = vec![
            "/context add",
            "/context add --global",
            "/context rm",
            "/context rm --global",
            "/tools trust",
            "/tools untrust",
            "/profile set",
            "/profile delete",
            "/profile rename",
            "/profile create",
        ];

        // Check that each hardcoded command is in the COMMANDS array
        for cmd in hardcoded_commands {
            assert!(
                available_commands.contains(cmd),
                "Command '{}' is used in select_command but not defined in COMMANDS array",
                cmd
            );

            // This should assert that all the commands we assert are present in the match statement of
            // select_command()
            assert!(
                CommandType::from_str(cmd).is_some(),
                "Command '{}' cannot be parsed into a CommandType",
                cmd
            );
        }
    }
}<|MERGE_RESOLUTION|>--- conflicted
+++ resolved
@@ -26,16 +26,6 @@
 use super::context::ContextManager;
 use crate::os::Os;
 
-<<<<<<< HEAD
-=======
-pub fn select_profile_with_skim(os: &Os, context_manager: &ContextManager) -> Result<Option<String>> {
-    let profiles = context_manager.list_profiles_blocking(os)?;
-
-    launch_skim_selector(&profiles, "Select profile: ", false)
-        .map(|selected| selected.and_then(|s| s.into_iter().next()))
-}
-
->>>>>>> a02c0c6e
 pub struct SkimCommandSelector {
     context_manager: Arc<ContextManager>,
     tool_names: Vec<String>,
@@ -219,11 +209,7 @@
 }
 
 /// Launch the command selector and handle the selected command
-<<<<<<< HEAD
-pub fn select_command(_ctx: &Context, context_manager: &ContextManager, tools: &[String]) -> Result<Option<String>> {
-=======
-pub fn select_command(os: &Os, context_manager: &ContextManager, tools: &[String]) -> Result<Option<String>> {
->>>>>>> a02c0c6e
+pub fn select_command(_os: &Os, context_manager: &ContextManager, tools: &[String]) -> Result<Option<String>> {
     let commands = get_available_commands();
 
     match launch_skim_selector(&commands, "Select command: ", false)? {
@@ -281,20 +267,10 @@
                 },
                 Some(cmd @ CommandType::Profile(_)) if cmd.needs_profile_selection() => {
                     // For profile operations that need a profile name, show profile selector
-<<<<<<< HEAD
                     // As part of the persona implementation, we are disabling the ability to
                     // switch profile after a session has started.
                     // TODO: perhaps revive this after we have a decision on profile switching
                     Ok(Some(selected_command.clone()))
-=======
-                    match select_profile_with_skim(os, context_manager)? {
-                        Some(profile) => {
-                            let full_cmd = format!("{} {}", selected_command, profile);
-                            Ok(Some(full_cmd))
-                        },
-                        None => Ok(Some(selected_command.clone())), // User cancelled profile selection
-                    }
->>>>>>> a02c0c6e
                 },
                 Some(CommandType::Profile(_)) => {
                     // For other profile operations (like create), just return the command
