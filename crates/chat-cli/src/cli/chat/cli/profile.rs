use clap::Subcommand;
use crossterm::execute;
use crossterm::style::{
    self,
    Attribute,
    Color,
};

use crate::cli::chat::{
    ChatError,
    ChatSession,
    ChatState,
};
use crate::platform::Context;
use crate::util::directories::chat_global_persona_path;

#[deny(missing_docs)]
#[derive(Debug, PartialEq, Subcommand)]
#[command(
    before_long_help = "Profiles allow you to organize and manage different sets of context files for different projects or tasks.

Notes
• The \"global\" profile contains context files that are available in all profiles
• The \"default\" profile is used when no profile is specified
• You can switch between profiles to work on different projects
• Each profile maintains its own set of context files"
)]
pub enum ProfileSubcommand {
    /// List all available profiles
    List,
    /// Create a new profile with the specified name
    Create { name: String },
    /// Delete the specified profile
    Delete { name: String },
    /// Switch to the specified profile
    Set { name: String },
    /// Rename a profile
    Rename { old_name: String, new_name: String },
}

impl ProfileSubcommand {
    pub async fn execute(self, ctx: &Context, session: &mut ChatSession) -> Result<ChatState, ChatError> {
        let agents = &session.conversation.agents;

        macro_rules! _print_err {
            ($err:expr) => {
                execute!(
                    session.stderr,
                    style::SetForegroundColor(Color::Red),
                    style::Print(format!("\nError: {}\n\n", $err)),
                    style::SetForegroundColor(Color::Reset)
                )?
            };
        }

        match self {
            Self::List => {
<<<<<<< HEAD
                let profiles = agents.agents.values().collect::<Vec<_>>();
                let active_profile = agents.get_active();
=======
                let profiles = match context_manager.list_profiles(ctx).await {
                    Ok(profiles) => profiles,
                    Err(e) => {
                        execute!(
                            session.stderr,
                            style::SetForegroundColor(Color::Red),
                            style::Print(format!("\nError listing profiles: {}\n\n", e)),
                            style::SetForegroundColor(Color::Reset)
                        )?;
                        vec![]
                    },
                };
>>>>>>> d8ea18f6

                execute!(session.stderr, style::Print("\n"))?;
                for profile in profiles {
                    if active_profile.is_some_and(|p| p == profile) {
                        execute!(
                            session.stderr,
                            style::SetForegroundColor(Color::Green),
                            style::Print("* "),
                            style::Print(&profile.name),
                            style::SetForegroundColor(Color::Reset),
                            style::Print("\n")
                        )?;
                    } else {
                        execute!(
                            session.stderr,
                            style::Print("  "),
                            style::Print(&profile.name),
                            style::Print("\n")
                        )?;
                    }
                }
                execute!(session.stderr, style::Print("\n"))?;
            },
<<<<<<< HEAD
            Self::Rename { .. } | Self::Set { .. } | Self::Delete { .. } | Self::Create { .. } => {
                // As part of the persona implementation, we are disabling the ability to
                // switch / create profile after a session has started.
                // TODO: perhaps revive this after we have a decision on profile create /
                // switch
                let global_path = if let Ok(path) = chat_global_persona_path(ctx) {
                    path.to_str().unwrap_or("default global persona path").to_string()
                } else {
                    "default global persona path".to_string()
                };
                execute!(
                    session.output,
                    style::SetForegroundColor(Color::Yellow),
                    style::Print(format!(
                        "Perona / Profile persistance has been disabled. To perform any CRUD on persona / profile, use the default persona under {} as example",
                        global_path
                    )),
                    style::SetAttribute(Attribute::Reset)
                )?;
=======
            Self::Create { name } => match context_manager.create_profile(ctx, &name).await {
                Ok(_) => {
                    execute!(
                        session.stderr,
                        style::SetForegroundColor(Color::Green),
                        style::Print(format!("\nCreated profile: {}\n\n", name)),
                        style::SetForegroundColor(Color::Reset)
                    )?;
                    context_manager
                        .switch_profile(ctx, &name)
                        .await
                        .map_err(|e| warn!(?e, "failed to switch to newly created profile"))
                        .ok();
                },
                Err(e) => print_err!(e),
            },
            Self::Delete { name } => match context_manager.delete_profile(ctx, &name).await {
                Ok(_) => {
                    execute!(
                        session.stderr,
                        style::SetForegroundColor(Color::Green),
                        style::Print(format!("\nDeleted profile: {}\n\n", name)),
                        style::SetForegroundColor(Color::Reset)
                    )?;
                },
                Err(e) => print_err!(e),
            },
            Self::Set { name } => match context_manager.switch_profile(ctx, &name).await {
                Ok(_) => {
                    execute!(
                        session.stderr,
                        style::SetForegroundColor(Color::Green),
                        style::Print(format!("\nSwitched to profile: {}\n\n", name)),
                        style::SetForegroundColor(Color::Reset)
                    )?;
                },
                Err(e) => print_err!(e),
            },
            Self::Rename { old_name, new_name } => {
                match context_manager.rename_profile(ctx, &old_name, &new_name).await {
                    Ok(_) => {
                        execute!(
                            session.stderr,
                            style::SetForegroundColor(Color::Green),
                            style::Print(format!("\nRenamed profile: {} -> {}\n\n", old_name, new_name)),
                            style::SetForegroundColor(Color::Reset)
                        )?;
                    },
                    Err(e) => print_err!(e),
                }
>>>>>>> d8ea18f6
            },
        }

        Ok(ChatState::PromptUser {
            skip_printing_tools: true,
        })
    }
}<|MERGE_RESOLUTION|>--- conflicted
+++ resolved
@@ -55,23 +55,8 @@
 
         match self {
             Self::List => {
-<<<<<<< HEAD
                 let profiles = agents.agents.values().collect::<Vec<_>>();
                 let active_profile = agents.get_active();
-=======
-                let profiles = match context_manager.list_profiles(ctx).await {
-                    Ok(profiles) => profiles,
-                    Err(e) => {
-                        execute!(
-                            session.stderr,
-                            style::SetForegroundColor(Color::Red),
-                            style::Print(format!("\nError listing profiles: {}\n\n", e)),
-                            style::SetForegroundColor(Color::Reset)
-                        )?;
-                        vec![]
-                    },
-                };
->>>>>>> d8ea18f6
 
                 execute!(session.stderr, style::Print("\n"))?;
                 for profile in profiles {
@@ -95,7 +80,6 @@
                 }
                 execute!(session.stderr, style::Print("\n"))?;
             },
-<<<<<<< HEAD
             Self::Rename { .. } | Self::Set { .. } | Self::Delete { .. } | Self::Create { .. } => {
                 // As part of the persona implementation, we are disabling the ability to
                 // switch / create profile after a session has started.
@@ -107,7 +91,7 @@
                     "default global persona path".to_string()
                 };
                 execute!(
-                    session.output,
+                    session.stderr,
                     style::SetForegroundColor(Color::Yellow),
                     style::Print(format!(
                         "Perona / Profile persistance has been disabled. To perform any CRUD on persona / profile, use the default persona under {} as example",
@@ -115,58 +99,6 @@
                     )),
                     style::SetAttribute(Attribute::Reset)
                 )?;
-=======
-            Self::Create { name } => match context_manager.create_profile(ctx, &name).await {
-                Ok(_) => {
-                    execute!(
-                        session.stderr,
-                        style::SetForegroundColor(Color::Green),
-                        style::Print(format!("\nCreated profile: {}\n\n", name)),
-                        style::SetForegroundColor(Color::Reset)
-                    )?;
-                    context_manager
-                        .switch_profile(ctx, &name)
-                        .await
-                        .map_err(|e| warn!(?e, "failed to switch to newly created profile"))
-                        .ok();
-                },
-                Err(e) => print_err!(e),
-            },
-            Self::Delete { name } => match context_manager.delete_profile(ctx, &name).await {
-                Ok(_) => {
-                    execute!(
-                        session.stderr,
-                        style::SetForegroundColor(Color::Green),
-                        style::Print(format!("\nDeleted profile: {}\n\n", name)),
-                        style::SetForegroundColor(Color::Reset)
-                    )?;
-                },
-                Err(e) => print_err!(e),
-            },
-            Self::Set { name } => match context_manager.switch_profile(ctx, &name).await {
-                Ok(_) => {
-                    execute!(
-                        session.stderr,
-                        style::SetForegroundColor(Color::Green),
-                        style::Print(format!("\nSwitched to profile: {}\n\n", name)),
-                        style::SetForegroundColor(Color::Reset)
-                    )?;
-                },
-                Err(e) => print_err!(e),
-            },
-            Self::Rename { old_name, new_name } => {
-                match context_manager.rename_profile(ctx, &old_name, &new_name).await {
-                    Ok(_) => {
-                        execute!(
-                            session.stderr,
-                            style::SetForegroundColor(Color::Green),
-                            style::Print(format!("\nRenamed profile: {} -> {}\n\n", old_name, new_name)),
-                            style::SetForegroundColor(Color::Reset)
-                        )?;
-                    },
-                    Err(e) => print_err!(e),
-                }
->>>>>>> d8ea18f6
             },
         }
 
