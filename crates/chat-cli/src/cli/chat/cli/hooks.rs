--- conflicted
+++ resolved
@@ -418,30 +418,6 @@
             session.stderr,
             style::SetAttribute(Attribute::Bold),
             style::SetForegroundColor(Color::Magenta),
-<<<<<<< HEAD
-=======
-            style::Print("\n🌍 global:\n"),
-            style::SetAttribute(Attribute::Reset),
-        )?;
-
-        print_hook_section(
-            &mut session.stderr,
-            &context_manager.global_config.hooks,
-            HookTrigger::ConversationStart,
-        )
-        .map_err(map_chat_error)?;
-        print_hook_section(
-            &mut session.stderr,
-            &context_manager.global_config.hooks,
-            HookTrigger::PerPrompt,
-        )
-        .map_err(map_chat_error)?;
-
-        queue!(
-            session.stderr,
-            style::SetAttribute(Attribute::Bold),
-            style::SetForegroundColor(Color::Magenta),
->>>>>>> d8ea18f6
             style::Print(format!("\n👤 profile ({}):\n", &context_manager.current_profile)),
             style::SetAttribute(Attribute::Reset),
         )?;
@@ -628,39 +604,6 @@
                 )?;
             },
             Self::Show => {
-<<<<<<< HEAD
-=======
-                // Display global context
-                execute!(
-                    session.stderr,
-                    style::SetAttribute(Attribute::Bold),
-                    style::SetForegroundColor(Color::Magenta),
-                    style::Print("\n🌍 global:\n"),
-                    style::SetAttribute(Attribute::Reset),
-                )?;
-
-                queue!(
-                    session.stderr,
-                    style::SetAttribute(Attribute::Bold),
-                    style::SetForegroundColor(Color::DarkYellow),
-                    style::Print("\n    🔧 Hooks:\n")
-                )?;
-                print_hook_section(
-                    &mut session.stderr,
-                    &context_manager.global_config.hooks,
-                    HookTrigger::ConversationStart,
-                )
-                .map_err(map_chat_error)?;
-
-                print_hook_section(
-                    &mut session.stderr,
-                    &context_manager.global_config.hooks,
-                    HookTrigger::PerPrompt,
-                )
-                .map_err(map_chat_error)?;
-
-                // Display profile hooks
->>>>>>> d8ea18f6
                 execute!(
                     session.stderr,
                     style::SetAttribute(Attribute::Bold),
@@ -842,33 +785,6 @@
         Ok(())
     }
 
-<<<<<<< HEAD
-=======
-    #[tokio::test]
-    async fn test_hooks_across_profiles() -> Result<()> {
-        let ctx = Context::new();
-        let mut manager = create_test_context_manager(None).await?;
-        let hook1 = Hook::new_inline_hook(HookTrigger::ConversationStart, "echo test".to_string());
-        let hook2 = Hook::new_inline_hook(HookTrigger::ConversationStart, "echo test".to_string());
-
-        manager.add_hook(&ctx, "profile_hook".to_string(), hook1, false).await?;
-        manager.add_hook(&ctx, "global_hook".to_string(), hook2, true).await?;
-
-        let results = manager.run_hooks(&mut vec![]).await.unwrap();
-        assert_eq!(results.len(), 2); // Should include both hooks
-
-        // Create and switch to a new profile
-        manager.create_profile(&ctx, "test_profile").await?;
-        manager.switch_profile(&ctx, "test_profile").await?;
-
-        let results = manager.run_hooks(&mut vec![]).await.unwrap();
-        assert_eq!(results.len(), 1); // Should include global hook
-        assert_eq!(results[0].0.name, "global_hook");
-
-        Ok(())
-    }
-
->>>>>>> d8ea18f6
     #[test]
     fn test_hook_creation() {
         let command = "echo 'hello'";
