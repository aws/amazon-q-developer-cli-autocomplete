--- conflicted
+++ resolved
@@ -47,10 +47,7 @@
     ChatSession,
     ChatState,
 };
-<<<<<<< HEAD
-=======
 use crate::os::Os;
->>>>>>> a02c0c6e
 
 const DEFAULT_TIMEOUT_MS: u64 = 30_000;
 const DEFAULT_MAX_OUTPUT_SIZE: usize = 1024 * 10;
@@ -407,15 +404,9 @@
 }
 
 impl HooksArgs {
-<<<<<<< HEAD
-    pub async fn execute(self, session: &mut ChatSession) -> Result<ChatState, ChatError> {
-        if let Some(subcommand) = self.subcommand {
-            return subcommand.execute(session).await;
-=======
     pub async fn execute(self, os: &Os, session: &mut ChatSession) -> Result<ChatState, ChatError> {
         if let Some(subcommand) = self.subcommand {
             return subcommand.execute(os, session).await;
->>>>>>> a02c0c6e
         }
 
         let Some(context_manager) = &mut session.conversation.context_manager else {
@@ -498,11 +489,7 @@
 }
 
 impl HooksSubcommand {
-<<<<<<< HEAD
-    pub async fn execute(self, session: &mut ChatSession) -> Result<ChatState, ChatError> {
-=======
     pub async fn execute(self, os: &Os, session: &mut ChatSession) -> Result<ChatState, ChatError> {
->>>>>>> a02c0c6e
         let Some(context_manager) = &mut session.conversation.context_manager else {
             return Ok(ChatState::PromptUser {
                 skip_printing_tools: true,
@@ -517,14 +504,7 @@
                     HookTrigger::PerPrompt
                 };
 
-<<<<<<< HEAD
-                match context_manager.add_hook(name.clone(), Hook::new_inline_hook(trigger, command)) {
-=======
-                let result = context_manager
-                    .add_hook(os, name.clone(), Hook::new_inline_hook(trigger, command), global)
-                    .await;
-                match result {
->>>>>>> a02c0c6e
+                match context_manager.add_hook(os, name.clone(), Hook::new_inline_hook(trigger, command)) {
                     Ok(_) => {
                         execute!(
                             session.stderr,
@@ -543,13 +523,8 @@
                     },
                 }
             },
-<<<<<<< HEAD
             Self::Remove { name } => {
-                let result = context_manager.remove_hook(&name);
-=======
-            Self::Remove { name, global } => {
-                let result = context_manager.remove_hook(os, &name, global).await;
->>>>>>> a02c0c6e
+                let result = context_manager.remove_hook(os, &name);
                 match result {
                     Ok(_) => {
                         execute!(
@@ -569,13 +544,8 @@
                     },
                 }
             },
-<<<<<<< HEAD
             Self::Enable { name } => {
-                let result = context_manager.set_hook_disabled(&name, false);
-=======
-            Self::Enable { name, global } => {
-                let result = context_manager.set_hook_disabled(os, &name, global, false).await;
->>>>>>> a02c0c6e
+                let result = context_manager.set_hook_disabled(os, &name, false);
                 match result {
                     Ok(_) => {
                         execute!(
@@ -595,13 +565,8 @@
                     },
                 }
             },
-<<<<<<< HEAD
             Self::Disable { name } => {
-                let result = context_manager.set_hook_disabled(&name, true);
-=======
-            Self::Disable { name, global } => {
-                let result = context_manager.set_hook_disabled(os, &name, global, true).await;
->>>>>>> a02c0c6e
+                let result = context_manager.set_hook_disabled(os, &name, true);
                 match result {
                     Ok(_) => {
                         execute!(
@@ -621,16 +586,8 @@
                     },
                 }
             },
-<<<<<<< HEAD
             Self::EnableAll => {
-                context_manager.set_all_hooks_disabled(false);
-=======
-            Self::EnableAll { global } => {
-                context_manager
-                    .set_all_hooks_disabled(os, global, false)
-                    .await
-                    .map_err(map_chat_error)?;
->>>>>>> a02c0c6e
+                context_manager.set_all_hooks_disabled(os, false);
                 execute!(
                     session.stderr,
                     style::SetForegroundColor(Color::Green),
@@ -638,16 +595,8 @@
                     style::SetForegroundColor(Color::Reset)
                 )?;
             },
-<<<<<<< HEAD
             Self::DisableAll => {
-                context_manager.set_all_hooks_disabled(true);
-=======
-            Self::DisableAll { global } => {
-                context_manager
-                    .set_all_hooks_disabled(os, global, true)
-                    .await
-                    .map_err(map_chat_error)?;
->>>>>>> a02c0c6e
+                context_manager.set_all_hooks_disabled(os, true);
                 execute!(
                     session.stderr,
                     style::SetForegroundColor(Color::Green),
@@ -746,160 +695,82 @@
 
     #[tokio::test]
     async fn test_add_hook() -> Result<()> {
-<<<<<<< HEAD
         let mut manager = create_test_context_manager(None).unwrap();
         let hook = Hook::new_inline_hook(HookTrigger::ConversationStart, "echo test".to_string());
+        let os = Os::new();
 
         // Test adding hook to profile config
-        manager.add_hook("test_hook".to_string(), hook.clone())?;
+        manager.add_hook(&os, "test_hook".to_string(), hook.clone())?;
         assert!(manager.profile_config.hooks.contains_key("test_hook"));
 
         // Test adding duplicate hook name
-        assert!(manager.add_hook("test_hook".to_string(), hook).is_err());
-=======
-        let os = Os::new();
-        let mut manager = create_test_context_manager(None).await?;
-        let hook = Hook::new_inline_hook(HookTrigger::ConversationStart, "echo test".to_string());
-
-        // Test adding hook to profile config
-        manager
-            .add_hook(&os, "test_hook".to_string(), hook.clone(), false)
-            .await?;
-        assert!(manager.profile_config.hooks.contains_key("test_hook"));
-
-        // Test adding hook to global config
-        manager
-            .add_hook(&os, "global_hook".to_string(), hook.clone(), true)
-            .await?;
-        assert!(manager.global_config.hooks.contains_key("global_hook"));
-
-        // Test adding duplicate hook name
-        assert!(
-            manager
-                .add_hook(&os, "test_hook".to_string(), hook, false)
-                .await
-                .is_err()
-        );
->>>>>>> a02c0c6e
+        assert!(manager.add_hook(&os, "test_hook".to_string(), hook).is_err());
 
         Ok(())
     }
 
     #[tokio::test]
     async fn test_remove_hook() -> Result<()> {
-<<<<<<< HEAD
         let mut manager = create_test_context_manager(None).unwrap();
         let hook = Hook::new_inline_hook(HookTrigger::ConversationStart, "echo test".to_string());
+        let os = Os::new();
 
         manager
-            .add_hook("test_hook".to_string(), hook)
+            .add_hook(&os, "test_hook".to_string(), hook)
             .expect("Hook addition failed");
 
         // Test removing existing hook
-        manager.remove_hook("test_hook").expect("Hook removal failed");
+        manager.remove_hook(&os, "test_hook").expect("Hook removal failed");
         assert!(!manager.profile_config.hooks.contains_key("test_hook"));
 
         // Test removing non-existent hook
         assert!(manager.remove_hook("test_hook").is_err());
-=======
-        let os = Os::new();
-        let mut manager = create_test_context_manager(None).await?;
-        let hook = Hook::new_inline_hook(HookTrigger::ConversationStart, "echo test".to_string());
-
-        manager.add_hook(&os, "test_hook".to_string(), hook, false).await?;
-
-        // Test removing existing hook
-        manager.remove_hook(&os, "test_hook", false).await?;
-        assert!(!manager.profile_config.hooks.contains_key("test_hook"));
-
-        // Test removing non-existent hook
-        assert!(manager.remove_hook(&os, "test_hook", false).await.is_err());
->>>>>>> a02c0c6e
 
         Ok(())
     }
 
     #[tokio::test]
     async fn test_set_hook_disabled() -> Result<()> {
-<<<<<<< HEAD
         let mut manager = create_test_context_manager(None).unwrap();
         let hook = Hook::new_inline_hook(HookTrigger::ConversationStart, "echo test".to_string());
-
-        manager.add_hook("test_hook".to_string(), hook).unwrap();
+        let os = Os::new();
+
+        manager.add_hook(&os, "test_hook".to_string(), hook).unwrap();
 
         // Test disabling hook
-        manager.set_hook_disabled("test_hook", true).unwrap();
+        manager.set_hook_disabled(&os, "test_hook", true).unwrap();
         assert!(manager.profile_config.hooks.get("test_hook").unwrap().disabled);
 
         // Test enabling hook
-        manager.set_hook_disabled("test_hook", false).unwrap();
+        manager.set_hook_disabled(&os, "test_hook", false).unwrap();
         assert!(!manager.profile_config.hooks.get("test_hook").unwrap().disabled);
 
         // Test with non-existent hook
-        assert!(manager.set_hook_disabled("nonexistent", true).is_err());
-=======
-        let os = Os::new();
-        let mut manager = create_test_context_manager(None).await?;
-        let hook = Hook::new_inline_hook(HookTrigger::ConversationStart, "echo test".to_string());
-
-        manager.add_hook(&os, "test_hook".to_string(), hook, false).await?;
-
-        // Test disabling hook
-        manager.set_hook_disabled(&os, "test_hook", false, true).await?;
-        assert!(manager.profile_config.hooks.get("test_hook").unwrap().disabled);
-
-        // Test enabling hook
-        manager.set_hook_disabled(&os, "test_hook", false, false).await?;
-        assert!(!manager.profile_config.hooks.get("test_hook").unwrap().disabled);
-
-        // Test with non-existent hook
-        assert!(
-            manager
-                .set_hook_disabled(&os, "nonexistent", false, true)
-                .await
-                .is_err()
-        );
->>>>>>> a02c0c6e
+        assert!(manager.set_hook_disabled(&os, "nonexistent", true).is_err());
 
         Ok(())
     }
 
     #[tokio::test]
     async fn test_set_all_hooks_disabled() -> Result<()> {
-<<<<<<< HEAD
         let mut manager = create_test_context_manager(None).unwrap();
         let hook1 = Hook::new_inline_hook(HookTrigger::ConversationStart, "echo test".to_string());
         let hook2 = Hook::new_inline_hook(HookTrigger::ConversationStart, "echo test".to_string());
+        let os = Os::new();
 
         manager
-            .add_hook("hook1".to_string(), hook1)
+            .add_hook(&os, "hook1".to_string(), hook1)
             .expect("Hook addition failed");
         manager
-            .add_hook("hook2".to_string(), hook2)
+            .add_hook(&os, "hook2".to_string(), hook2)
             .expect("Hook addition failed");
 
         // Test disabling all hooks
-        manager.set_all_hooks_disabled(true);
+        manager.set_all_hooks_disabled(&os, true);
         assert!(manager.profile_config.hooks.values().all(|h| h.disabled));
 
         // Test enabling all hooks
-        manager.set_all_hooks_disabled(false);
-=======
-        let os = Os::new();
-        let mut manager = create_test_context_manager(None).await?;
-        let hook1 = Hook::new_inline_hook(HookTrigger::ConversationStart, "echo test".to_string());
-        let hook2 = Hook::new_inline_hook(HookTrigger::ConversationStart, "echo test".to_string());
-
-        manager.add_hook(&os, "hook1".to_string(), hook1, false).await?;
-        manager.add_hook(&os, "hook2".to_string(), hook2, false).await?;
-
-        // Test disabling all hooks
-        manager.set_all_hooks_disabled(&os, false, true).await?;
-        assert!(manager.profile_config.hooks.values().all(|h| h.disabled));
-
-        // Test enabling all hooks
-        manager.set_all_hooks_disabled(&os, false, false).await?;
->>>>>>> a02c0c6e
+        manager.set_all_hooks_disabled(&os, false);
         assert!(manager.profile_config.hooks.values().all(|h| !h.disabled));
 
         Ok(())
@@ -907,22 +778,13 @@
 
     #[tokio::test]
     async fn test_run_hooks() -> Result<()> {
-<<<<<<< HEAD
         let mut manager = create_test_context_manager(None).unwrap();
         let hook1 = Hook::new_inline_hook(HookTrigger::ConversationStart, "echo test".to_string());
         let hook2 = Hook::new_inline_hook(HookTrigger::ConversationStart, "echo test".to_string());
-
-        manager.add_hook("hook1".to_string(), hook1).unwrap();
-        manager.add_hook("hook2".to_string(), hook2).unwrap();
-=======
         let os = Os::new();
-        let mut manager = create_test_context_manager(None).await?;
-        let hook1 = Hook::new_inline_hook(HookTrigger::ConversationStart, "echo test".to_string());
-        let hook2 = Hook::new_inline_hook(HookTrigger::ConversationStart, "echo test".to_string());
-
-        manager.add_hook(&os, "hook1".to_string(), hook1, false).await?;
-        manager.add_hook(&os, "hook2".to_string(), hook2, false).await?;
->>>>>>> a02c0c6e
+
+        manager.add_hook(&os, "hook1".to_string(), hook1).unwrap();
+        manager.add_hook(&os, "hook2".to_string(), hook2).unwrap();
 
         // Run the hooks
         let results = manager.run_hooks(&mut vec![]).await.unwrap();
@@ -931,33 +793,6 @@
         Ok(())
     }
 
-<<<<<<< HEAD
-=======
-    #[tokio::test]
-    async fn test_hooks_across_profiles() -> Result<()> {
-        let os = Os::new();
-        let mut manager = create_test_context_manager(None).await?;
-        let hook1 = Hook::new_inline_hook(HookTrigger::ConversationStart, "echo test".to_string());
-        let hook2 = Hook::new_inline_hook(HookTrigger::ConversationStart, "echo test".to_string());
-
-        manager.add_hook(&os, "profile_hook".to_string(), hook1, false).await?;
-        manager.add_hook(&os, "global_hook".to_string(), hook2, true).await?;
-
-        let results = manager.run_hooks(&mut vec![]).await.unwrap();
-        assert_eq!(results.len(), 2); // Should include both hooks
-
-        // Create and switch to a new profile
-        manager.create_profile(&os, "test_profile").await?;
-        manager.switch_profile(&os, "test_profile").await?;
-
-        let results = manager.run_hooks(&mut vec![]).await.unwrap();
-        assert_eq!(results.len(), 1); // Should include global hook
-        assert_eq!(results[0].0.name, "global_hook");
-
-        Ok(())
-    }
-
->>>>>>> a02c0c6e
     #[test]
     fn test_hook_creation() {
         let command = "echo 'hello'";
