--- conflicted
+++ resolved
@@ -39,11 +39,7 @@
     Show {
         /// Print out each matched file's content, hook configurations, and last
         /// session.conversation summary
-<<<<<<< HEAD
         #[arg(long)]
-=======
-        #[arg(short, long)]
->>>>>>> 8b5a7f39
         expand: bool,
     },
     /// Add context rules (filenames or glob patterns)
