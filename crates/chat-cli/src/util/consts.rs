/// TODO(brandonskiser): revert back to "qchat" for prompting login after standalone releases.
pub const CLI_BINARY_NAME: &str = "q";
pub const CHAT_BINARY_NAME: &str = "qchat";

pub const PRODUCT_NAME: &str = "Amazon Q";

pub const GITHUB_REPO_NAME: &str = "aws/amazon-q-developer-cli";

<<<<<<< HEAD
pub const MCP_SERVER_TOOL_DELIMITER: &str = "/";
=======
pub const GOV_REGIONS: &[&str] = &["us-gov-east-1", "us-gov-west-1"];
>>>>>>> 14491bf2

/// Build time env vars
pub mod build {
    /// A git full sha hash of the current build
    pub const HASH: Option<&str> = option_env!("AMAZON_Q_BUILD_HASH");

    /// The datetime in rfc3339 format of the current build
    pub const DATETIME: Option<&str> = option_env!("AMAZON_Q_BUILD_DATETIME");
}

pub mod env_var {
    macro_rules! define_env_vars {
        ($($(#[$meta:meta])* $ident:ident = $name:expr),*) => {
            $(
                $(#[$meta])*
                pub const $ident: &str = $name;
            )*

            pub const ALL: &[&str] = &[$($ident),*];
        }
    }

    define_env_vars! {
        /// The UUID of the current parent qterm instance
        QTERM_SESSION_ID = "QTERM_SESSION_ID",

        /// The current parent socket to connect to
        Q_PARENT = "Q_PARENT",

        /// Set the [`Q_PARENT`] parent socket to connect to
        Q_SET_PARENT = "Q_SET_PARENT",

        /// Guard for the [`Q_SET_PARENT`] check
        Q_SET_PARENT_CHECK = "Q_SET_PARENT_CHECK",

        /// Set if qterm is running, contains the version
        Q_TERM = "Q_TERM",

        /// Sets the current log level
        Q_LOG_LEVEL = "Q_LOG_LEVEL",

        /// Overrides the ZDOTDIR environment variable
        Q_ZDOTDIR = "Q_ZDOTDIR",

        /// Indicates a process was launched by Amazon Q
        PROCESS_LAUNCHED_BY_Q = "PROCESS_LAUNCHED_BY_Q",

        /// The shell to use in qterm
        Q_SHELL = "Q_SHELL",

        /// Indicates the user is debugging the shell
        Q_DEBUG_SHELL = "Q_DEBUG_SHELL",

        /// Indicates the user is using zsh autosuggestions which disables Inline
        Q_USING_ZSH_AUTOSUGGESTIONS = "Q_USING_ZSH_AUTOSUGGESTIONS",

        /// Overrides the path to the bundle metadata released with certain desktop builds.
        Q_BUNDLE_METADATA_PATH = "Q_BUNDLE_METADATA_PATH"
    }
}

#[cfg(test)]
mod tests {
    use time::OffsetDateTime;
    use time::format_description::well_known::Rfc3339;

    use super::*;

    #[test]
    fn test_build_envs() {
        if let Some(build_hash) = build::HASH {
            println!("build_hash: {build_hash}");
            assert!(!build_hash.is_empty());
        }

        if let Some(build_datetime) = build::DATETIME {
            println!("build_datetime: {build_datetime}");
            println!("{}", OffsetDateTime::parse(build_datetime, &Rfc3339).unwrap());
        }
    }
}<|MERGE_RESOLUTION|>--- conflicted
+++ resolved
@@ -6,11 +6,9 @@
 
 pub const GITHUB_REPO_NAME: &str = "aws/amazon-q-developer-cli";
 
-<<<<<<< HEAD
 pub const MCP_SERVER_TOOL_DELIMITER: &str = "/";
-=======
+
 pub const GOV_REGIONS: &[&str] = &["us-gov-east-1", "us-gov-west-1"];
->>>>>>> 14491bf2
 
 /// Build time env vars
 pub mod build {
